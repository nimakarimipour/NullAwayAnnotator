--- conflicted
+++ resolved
@@ -255,14 +255,8 @@
             "package com.uber;",
             "import javax.annotation.Nullable;",
             "public class Super {",
-<<<<<<< HEAD
-            "   @Nullable",
-            "   Object test() {",
-            "       init(this.new NodeVisitor(), this.new EdgeVisitor());\n",
-=======
             "   @Nullable Object test() {",
             "       init(this.new NodeVisitor(), this.new EdgeVisitor());",
->>>>>>> 81bb7d07
             "       return foo(this.new Bar(), this.new Foo(), getBuilder().new Foo());",
             "   }",
             "   Object foo(Bar b, Foo f) {",
