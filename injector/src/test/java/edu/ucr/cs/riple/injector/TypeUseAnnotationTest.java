/*
 * MIT License
 *
 * Copyright (c) 2023 Nima Karimipour
 *
 * Permission is hereby granted, free of charge, to any person obtaining a copy
 * of this software and associated documentation files (the "Software"), to deal
 * in the Software without restriction, including without limitation the rights
 * to use, copy, modify, merge, publish, distribute, sublicense, and/or sell
 * copies of the Software, and to permit persons to whom the Software is
 * furnished to do so, subject to the following conditions:
 *
 * The above copyright notice and this permission notice shall be included in
 * all copies or substantial portions of the Software.
 *
 * THE SOFTWARE IS PROVIDED "AS IS", WITHOUT WARRANTY OF ANY KIND, EXPRESS OR
 * IMPLIED, INCLUDING BUT NOT LIMITED TO THE WARRANTIES OF MERCHANTABILITY,
 * FITNESS FOR A PARTICULAR PURPOSE AND NONINFRINGEMENT. IN NO EVENT SHALL THE
 * AUTHORS OR COPYRIGHT HOLDERS BE LIABLE FOR ANY CLAIM, DAMAGES OR OTHER
 * LIABILITY, WHETHER IN AN ACTION OF CONTRACT, TORT OR OTHERWISE, ARISING FROM,
 * OUT OF OR IN CONNECTION WITH THE SOFTWARE OR THE USE OR OTHER DEALINGS IN
 * THE SOFTWARE.
 */

package edu.ucr.cs.riple.injector;

import com.google.common.collect.ImmutableList;
import edu.ucr.cs.riple.injector.changes.AddMarkerAnnotation;
import edu.ucr.cs.riple.injector.changes.AddTypeUseMarkerAnnotation;
import edu.ucr.cs.riple.injector.changes.RemoveTypeUseMarkerAnnotation;
import edu.ucr.cs.riple.injector.location.OnField;
import edu.ucr.cs.riple.injector.location.OnLocalVariable;
import edu.ucr.cs.riple.injector.location.OnMethod;
import edu.ucr.cs.riple.injector.location.OnParameter;
import java.util.Collections;
import java.util.Set;
import org.junit.Test;

public class TypeUseAnnotationTest extends BaseInjectorTest {

  @Test
  public void additionTest() {
    injectorTestHelper
        .addInput(
            "Foo.java",
            "package test;",
            "public class Foo {",
            "   public void foo() {",
            "      int f0;",
            "      Bar<String, Integer, Baz<String, Integer>> f1;",
            "      String f2;",
            "   }",
            "}")
        .expectOutput(
            "package test;",
            "import edu.ucr.custom.Nullable;",
            "public class Foo {",
            "   public void foo() {",
            "      @Nullable int f0;",
            "      @Nullable Bar<@Nullable String, Integer, @Nullable Baz<String, @Nullable Integer>> f1;",
            "      @Nullable String f2;",
            "   }",
            "}")
        .addChanges(
            new AddTypeUseMarkerAnnotation(
                new OnLocalVariable("Foo.java", "test.Foo", "foo()", "f0"),
                "edu.ucr.custom.Nullable"),
            new AddTypeUseMarkerAnnotation(
                new OnLocalVariable("Foo.java", "test.Foo", "foo()", "f1"),
                "edu.ucr.custom.Nullable",
                ImmutableList.of(
                    ImmutableList.of(0),
                    ImmutableList.of(1, 0),
                    ImmutableList.of(3, 0),
                    ImmutableList.of(3, 2, 0))),
            new AddTypeUseMarkerAnnotation(
                new OnLocalVariable("Foo.java", "test.Foo", "foo()", "f2"),
                "edu.ucr.custom.Nullable"))
        .start();
  }

  @Test
  public void deletionTest() {
    injectorTestHelper
        .addInput(
            "Foo.java",
            "package test;",
            "import edu.ucr.custom.Nullable;",
            "public class Foo {",
            "   public void foo() {",
            "      @Nullable int f0;",
            "      @Nullable Bar<@Nullable String, Integer, @Nullable Baz<String, @Nullable Integer>> f1;",
            "      @Nullable String f2;",
            "   }",
            "}")
        .expectOutput(
            "package test;",
            "import edu.ucr.custom.Nullable;",
            "public class Foo {",
            "   public void foo() {",
            "      int f0;",
            "      Bar<String, Integer, Baz<String, Integer>> f1;",
            "      String f2;",
            "   }",
            "}")
        .addChanges(
            new RemoveTypeUseMarkerAnnotation(
                new OnLocalVariable("Foo.java", "test.Foo", "foo()", "f0"),
                "edu.ucr.custom.Nullable"),
            new RemoveTypeUseMarkerAnnotation(
                new OnLocalVariable("Foo.java", "test.Foo", "foo()", "f1"),
                "edu.ucr.custom.Nullable",
                ImmutableList.of(
                    ImmutableList.of(0),
                    ImmutableList.of(1, 0),
                    ImmutableList.of(3, 0),
                    ImmutableList.of(3, 2, 0))),
            new RemoveTypeUseMarkerAnnotation(
                new OnLocalVariable("Foo.java", "test.Foo", "foo()", "f2"),
                "edu.ucr.custom.Nullable"))
        .start();
  }

  @Test
  public void additionOnFullyQualifiedTypeNamesTest() {
    injectorTestHelper
        .addInput(
            "Foo.java",
            "package test;",
            "public class Foo {",
            "   java.lang.Object bar;",
            "   java.util.Map<java.lang.String, String[]> f0;",
            "   java.lang.Object baz(java.lang.Object param) {;",
            "       java.lang.Object localVar;",
            "       return new Object();",
            "   }",
            "}")
        .expectOutput(
            "package test;",
            "import edu.ucr.custom.Nullable;",
            "public class Foo {",
            "   java.lang.@Nullable Object bar;",
            "   java.util.@Nullable Map<java.lang.@Nullable String, String@Nullable []> f0;",
            "   java.lang.@Nullable Object baz(java.lang.@Nullable Object param) {;",
            "       java.lang.@Nullable Object localVar;",
            "       return new Object();",
            "   }",
            "}")
        .addChanges(
            new AddTypeUseMarkerAnnotation(
                new OnField("Foo.java", "test.Foo", Set.of("bar")), "edu.ucr.custom.Nullable"),
            new AddTypeUseMarkerAnnotation(
                new OnField("Foo.java", "test.Foo", Set.of("f0")),
                "edu.ucr.custom.Nullable",
                ImmutableList.of(
                    ImmutableList.of(0), ImmutableList.of(1, 0), ImmutableList.of(2, 0))),
            new AddTypeUseMarkerAnnotation(
                new OnMethod("Foo.java", "test.Foo", "baz(java.lang.Object)"),
                "edu.ucr.custom.Nullable"),
            new AddTypeUseMarkerAnnotation(
                new OnLocalVariable("Foo.java", "test.Foo", "baz(java.lang.Object)", "localVar"),
                "edu.ucr.custom.Nullable"),
            new AddTypeUseMarkerAnnotation(
                new OnParameter("Foo.java", "test.Foo", "baz(java.lang.Object)", 0),
                "edu.ucr.custom.Nullable"))
        .start();
  }

  @Test
  public void deletionOnFullyQualifiedTypeNamesTest() {
    injectorTestHelper
        .addInput(
            "Foo.java",
            "package test;",
            "import edu.ucr.custom.Nullable;",
            "public class Foo {",
            "   java.lang.@Nullable Object bar;",
            "   java.util.@Nullable Map<java.lang.@Nullable String, String @Nullable []> f0;",
            "   java.lang.@Nullable Object baz(java.lang.@Nullable Object param) {;",
            "       java.lang.@Nullable Object localVar;",
            "       return new Object();",
            "   }",
            "}")
        .expectOutput(
            "package test;",
            "import edu.ucr.custom.Nullable;",
            "public class Foo {",
            "   java.lang.Object bar;",
            "   java.util.Map<java.lang.String, String []> f0;",
            "   java.lang.Object baz(java.lang.Object param) {;",
            "       java.lang.Object localVar;",
            "       return new Object();",
            "   }",
            "}")
        .addChanges(
            new RemoveTypeUseMarkerAnnotation(
                new OnField("Foo.java", "test.Foo", Set.of("bar")), "edu.ucr.custom.Nullable"),
            new RemoveTypeUseMarkerAnnotation(
                new OnField("Foo.java", "test.Foo", Set.of("f0")),
                "edu.ucr.custom.Nullable",
                ImmutableList.of(
                    ImmutableList.of(0), ImmutableList.of(1, 0), ImmutableList.of(2, 0))),
            new RemoveTypeUseMarkerAnnotation(
                new OnMethod("Foo.java", "test.Foo", "baz(java.lang.Object)"),
                "edu.ucr.custom.Nullable"),
            new RemoveTypeUseMarkerAnnotation(
                new OnLocalVariable("Foo.java", "test.Foo", "baz(java.lang.Object)", "localVar"),
                "edu.ucr.custom.Nullable"),
            new RemoveTypeUseMarkerAnnotation(
                new OnParameter("Foo.java", "test.Foo", "baz(java.lang.Object)", 0),
                "edu.ucr.custom.Nullable"))
        .start();
  }

  @Test
  public void additionOnArrayTest() {
    injectorTestHelper
        .addInput(
            "Foo.java",
            "package test;",
            "public class Foo<T> {",
            "   public void foo() {",
            "      java.util.Map<java.lang.String, String[]> f0;",
            "      Map<T, T>[] f1;",
            "      int[] f2;",
            "   }",
            "}")
        .expectOutput(
            "package test;",
            "import edu.ucr.custom.Nullable;",
            "public class Foo<T> {",
            "   public void foo() {",
            "      java.util.@Nullable Map<java.lang.@Nullable String, String@Nullable []> f0;",
            "      Map<@Nullable T, @Nullable T>@Nullable [] f1;",
            "      int@Nullable [] f2;",
            "   }",
            "}")
        .addChanges(
            new AddTypeUseMarkerAnnotation(
                new OnLocalVariable("Foo.java", "test.Foo", "foo()", "f0"),
                "edu.ucr.custom.Nullable",
                ImmutableList.of(
                    ImmutableList.of(0), ImmutableList.of(1, 0), ImmutableList.of(2, 0))),
            new AddTypeUseMarkerAnnotation(
                new OnLocalVariable("Foo.java", "test.Foo", "foo()", "f1"),
                "edu.ucr.custom.Nullable",
                ImmutableList.of(
                    ImmutableList.of(0), ImmutableList.of(1, 1, 0), ImmutableList.of(1, 2, 0))),
            new AddTypeUseMarkerAnnotation(
                new OnLocalVariable("Foo.java", "test.Foo", "foo()", "f2"),
                "edu.ucr.custom.Nullable"))
        .start();
  }

  @Test
  public void deletionOnArrayTest() {
    injectorTestHelper
        .addInput(
            "Foo.java",
            "package test;",
            "import edu.ucr.custom.Nullable;",
            "public class Foo {",
            "   java.util.Map<String, String[]> f0;",
            "   java.util.@Nullable Map<@Nullable String, String@Nullable []> f1;",
            "   Map<java.util.@Nullable Map, @Nullable String>@Nullable [] f2;",
            "}")
        .expectOutput(
            "package test;",
            "import edu.ucr.custom.Nullable;",
            "public class Foo {",
            "   java.util.@Nullable Map<@Nullable String, String@Nullable []> f0;",
            "   java.util.Map<String, String[]> f1;",
            "   Map<java.util.Map, String>[] f2;",
            "}")
        .addChanges(
            new AddTypeUseMarkerAnnotation(
                new OnField("Foo.java", "test.Foo", Set.of("f0")),
                "edu.ucr.custom.Nullable",
                ImmutableList.of(
                    ImmutableList.of(0), ImmutableList.of(1, 0), ImmutableList.of(2, 0))),
            new RemoveTypeUseMarkerAnnotation(
                new OnField("Foo.java", "test.Foo", Set.of("f1")),
                "edu.ucr.custom.Nullable",
                ImmutableList.of(
                    ImmutableList.of(0), ImmutableList.of(1, 0), ImmutableList.of(2, 0))),
            new RemoveTypeUseMarkerAnnotation(
                new OnField("Foo.java", "test.Foo", Set.of("f2")),
                "edu.ucr.custom.Nullable",
                ImmutableList.of(
                    ImmutableList.of(0), ImmutableList.of(1, 1, 0), ImmutableList.of(1, 2, 0))))
        .start();
  }

  @Test
  public void additionOnInitializerTest() {
    injectorTestHelper
        .addInput(
            "Foo.java",
            "package test;",
            "public class Foo {",
            "   public void foo() {",
            "      int f0 = 0;",
            "      Bar<String, Integer, Baz<String, Integer>> f1 = new Bar<String, Integer, Baz<String, Integer>>();",
            "      String f2 = \"FOO\";",
            "   }",
            "}")
        .expectOutput(
            "package test;",
            "import edu.ucr.custom.Nullable;",
            "public class Foo {",
            "   public void foo() {",
            "      @Nullable int f0 = 0;",
            "      @Nullable Bar<@Nullable String, Integer, Baz<String, @Nullable Integer>> f1 = new Bar<@Nullable String, Integer, Baz<String, @Nullable Integer>>();",
            "      @Nullable String f2 = \"FOO\";",
            "   }",
            "}")
        .addChanges(
            new AddTypeUseMarkerAnnotation(
                new OnLocalVariable("Foo.java", "test.Foo", "foo()", "f0"),
                "edu.ucr.custom.Nullable"),
            new AddTypeUseMarkerAnnotation(
                new OnLocalVariable("Foo.java", "test.Foo", "foo()", "f1"),
                "edu.ucr.custom.Nullable",
                ImmutableList.of(
                    ImmutableList.of(0), ImmutableList.of(1, 0), ImmutableList.of(3, 2, 0))),
            new AddTypeUseMarkerAnnotation(
                new OnLocalVariable("Foo.java", "test.Foo", "foo()", "f2"),
                "edu.ucr.custom.Nullable"))
        .start();
  }

  @Test
  public void removalOnDeclarationOnly() {
    injectorTestHelper
        .addInput(
            "Foo.java",
            "package test;",
            "import edu.ucr.custom.Nullable;",
            "public class Foo {",
            "   public void foo() {",
            "      @Nullable int f0 = 0;",
            "      @Nullable Bar<@Nullable String, @Nullable Integer, @Nullable Baz<@Nullable String, @Nullable Integer>> f1 = new Custom<@Nullable String, @Nullable String>();",
            "      @Nullable String f2 = \"FOO\";",
            "   }",
            "}")
        .expectOutput(
            "package test;",
            "import edu.ucr.custom.Nullable;",
            "public class Foo {",
            "   public void foo() {",
            "      int f0 = 0;",
            "      Bar<@Nullable String, @Nullable Integer, @Nullable Baz<@Nullable String, @Nullable Integer>> f1 = new Custom<@Nullable String, @Nullable String>();",
            "      String f2 = \"FOO\";",
            "   }",
            "}")
        .addChanges(
            new AddTypeUseMarkerAnnotation(
                    new OnLocalVariable("Foo.java", "test.Foo", "foo()", "f0"),
                    "edu.ucr.custom.Nullable")
                .toDeclaration()
                .getReverse(),
            new AddTypeUseMarkerAnnotation(
                    new OnLocalVariable("Foo.java", "test.Foo", "foo()", "f1"),
                    "edu.ucr.custom.Nullable")
                .toDeclaration()
                .getReverse(),
            new AddTypeUseMarkerAnnotation(
                    new OnLocalVariable("Foo.java", "test.Foo", "foo()", "f2"),
                    "edu.ucr.custom.Nullable")
                .toDeclaration()
                .getReverse())
        .start();
  }

  @Test
  public void avoidDuplicate() {
    injectorTestHelper
        .addInput(
            "Foo.java",
            "package test;",
            "import edu.ucr.RUntainted;",
            "public class Foo {",
            "   public @RUntainted Map<@RUntainted String, @RUntainted String> bar();",
            "}")
        .expectOutput(
            "package test;",
            "import edu.ucr.RUntainted;",
            "public class Foo {",
            "   public @RUntainted Map<@RUntainted String, @RUntainted String> bar();",
            "}")
        .addChanges(
            new AddTypeUseMarkerAnnotation(
                new OnMethod("Foo.java", "test.Foo", "bar()"),
                "edu.ucr.RUntainted",
                ImmutableList.of(
                    ImmutableList.of(0), ImmutableList.of(1, 0), ImmutableList.of(2, 0))))
        .start();
  }

  @Test
  public void deletionOnInitializerTest() {
    injectorTestHelper
        .addInput(
            "Foo.java",
            "package test;",
            "import edu.ucr.custom.Nullable;",
            "public class Foo {",
            "   public void foo() {",
            "      @Nullable int f0 = 0;",
            "      @Nullable Bar<@Nullable String, @Nullable Integer, @Nullable Baz<@Nullable String, @Nullable Integer>> f1 = new Bar<@Nullable String, @Nullable Integer, @Nullable Baz<@Nullable String, @Nullable Integer>>();",
            "      @Nullable String f2 = \"FOO\";",
            "      @Nullable Bar<@Nullable String, Integer@Nullable [], @Nullable Baz<@Nullable String, @Nullable Integer>> f3 = new Bar<@Nullable String, Integer@Nullable [], @Nullable Baz<@Nullable String, @Nullable Integer>>();",
            "   }",
            "}")
        .expectOutput(
            "package test;",
            "import edu.ucr.custom.Nullable;",
            "public class Foo {",
            "   public void foo() {",
            "      int f0 = 0;",
            "      Bar<String, Integer, Baz<String, Integer>> f1 = new Bar<String, Integer, Baz<String, Integer>>();",
            "      String f2 = \"FOO\";",
            "      Bar<String, Integer[], Baz<String, Integer>> f3 = new Bar<String, Integer[], Baz<String, Integer>>();",
            "   }",
            "}")
        .addChanges(
            new RemoveTypeUseMarkerAnnotation(
                new OnLocalVariable("Foo.java", "test.Foo", "foo()", "f0"),
                "edu.ucr.custom.Nullable"),
            new RemoveTypeUseMarkerAnnotation(
                new OnLocalVariable("Foo.java", "test.Foo", "foo()", "f1"),
                "edu.ucr.custom.Nullable",
                ImmutableList.of(
                    ImmutableList.of(0),
                    ImmutableList.of(1, 0),
                    ImmutableList.of(2, 0),
                    ImmutableList.of(3, 0),
                    ImmutableList.of(3, 1, 0),
                    ImmutableList.of(3, 2, 0))),
            new RemoveTypeUseMarkerAnnotation(
                new OnLocalVariable("Foo.java", "test.Foo", "foo()", "f2"),
                "edu.ucr.custom.Nullable"),
            new RemoveTypeUseMarkerAnnotation(
                new OnLocalVariable("Foo.java", "test.Foo", "foo()", "f3"),
                "edu.ucr.custom.Nullable",
                ImmutableList.of(
                    ImmutableList.of(0),
                    ImmutableList.of(1, 0),
                    ImmutableList.of(2, 0),
                    ImmutableList.of(3, 0),
                    ImmutableList.of(3, 1, 0),
                    ImmutableList.of(3, 2, 0))))
        .start();
  }

  @Test
  public void avoidDuplicateOnAnnotationOnInnerClass() {
    injectorTestHelper
        .addInput(
            "Foo.java",
            "package test;",
            "import edu.ucr.custom.Nullable;",
            "public class Foo {",
            "   public void foo() {",
            "     for (Map.@Nullable Entry<@Nullable String, @Nullable String> entry : m_additionalPreferences.entrySet()) {",
            "       String key = entry.getKey();",
            "       @RUntainted String value = entry.getValue();",
            "       m_user.setAdditionalInfo(PREFERENCES_ADDITIONAL_PREFIX + key, value);",
            "     }",
            "   }",
            "}")
        .expectOutput(
            "package test;",
            "import edu.ucr.custom.Nullable;",
            "public class Foo {",
            "   public void foo() {",
            "     for (Map.@Nullable Entry<@Nullable String, @Nullable String> entry : m_additionalPreferences.entrySet()) {",
            "       String key = entry.getKey();",
            "       @RUntainted String value = entry.getValue();",
            "       m_user.setAdditionalInfo(PREFERENCES_ADDITIONAL_PREFIX + key, value);",
            "     }",
            "   }",
            "}")
        .addChanges(
            new AddTypeUseMarkerAnnotation(
                new OnLocalVariable("Foo.java", "test.Foo", "foo()", "entry"),
                "edu.ucr.custom.Nullable"))
        .start();
  }

  @Test
  public void addTypeUseOnType() {
    injectorTestHelper
        .addInput(
            "Foo.java",
            "package test;",
            "import edu.ucr.custom.Nullable;",
            "public class Foo {",
            "   private final Object f0;",
            "   private final Object f1;",
            "}")
        .expectOutput(
            "package test;",
            "import edu.ucr.custom.Nullable;",
            "public class Foo {",
            "   @Nullable private final Object f0;",
            "   private final @Nullable Object f1;",
            "}")
        .addChanges(
            new AddMarkerAnnotation(
                new OnField("Foo.java", "test.Foo", Collections.singleton("f0")),
                "edu.ucr.custom.Nullable"),
            new AddTypeUseMarkerAnnotation(
                new OnField("Foo.java", "test.Foo", Collections.singleton("f1")),
                "edu.ucr.custom.Nullable"))
        .start();
  }

  @Test
  public void additionOnFullyQualifiedTypeNamesOnTypeArgsTest() {
    injectorTestHelper
        .addInput(
            "Foo.java",
            "package test;",
            "public class Foo {",
            "   void baz(java.lang.Object param) {",
            "       final java.util.HashMap<java.lang.String,java.lang.String> localVar = new HashMap<String, String>();",
            "   }",
            "}")
        .expectOutput(
            "package test;",
            "import edu.ucr.custom.Nullable;",
            "public class Foo {",
            "   void baz(java.lang.Object param) {",
            "       final java.util.HashMap<java.lang.@Nullable String,java.lang.@Nullable String> localVar = new HashMap<@Nullable String, @Nullable String>();",
            "   }",
            "}")
        .addChanges(
            new AddTypeUseMarkerAnnotation(
                new OnLocalVariable("Foo.java", "test.Foo", "baz(java.lang.Object)", "localVar"),
                "edu.ucr.custom.Nullable",
                ImmutableList.of(ImmutableList.of(1, 0))),
            new AddTypeUseMarkerAnnotation(
                new OnLocalVariable("Foo.java", "test.Foo", "baz(java.lang.Object)", "localVar"),
                "edu.ucr.custom.Nullable",
                ImmutableList.of(ImmutableList.of(2, 0))))
        .start();
  }

  @Test
  public void deletionOnFullyQualifiedTypeNamesOnTypeArgsTest() {
    injectorTestHelper
        .addInput(
            "Foo.java",
            "package test;",
            "import edu.ucr.custom.Nullable;",
            "public class Foo {",
            "   void baz(java.lang.Object param) {",
            "       final java.util.HashMap<java.lang.@Nullable String,java.lang.@Nullable String> localVar = new HashMap<@Nullable String, @Nullable String>();",
            "   }",
            "}")
        .expectOutput(
            "package test;",
            "import edu.ucr.custom.Nullable;",
            "public class Foo {",
            "   void baz(java.lang.Object param) {",
            "       final java.util.HashMap<java.lang.String,java.lang.String> localVar = new HashMap<String, String>();",
            "   }",
            "}")
        .addChanges(
            new RemoveTypeUseMarkerAnnotation(
                new OnLocalVariable("Foo.java", "test.Foo", "baz(java.lang.Object)", "localVar"),
                "edu.ucr.custom.Nullable",
                ImmutableList.of(ImmutableList.of(1, 0))),
            new RemoveTypeUseMarkerAnnotation(
                new OnLocalVariable("Foo.java", "test.Foo", "baz(java.lang.Object)", "localVar"),
                "edu.ucr.custom.Nullable",
                ImmutableList.of(ImmutableList.of(2, 0))))
        .start();
  }

  @Test
  public void additionOnInitializerFieldTest() {
    injectorTestHelper
        .addInput(
            "Foo.java",
            "package test;",
            "public class Foo {",
            "   Map<String, String> map = new HashMap<String, String>();",
            "}")
        .expectOutput(
            "package test;",
            "import edu.ucr.custom.Nullable;",
            "public class Foo {",
            "   Map<String, @Nullable String> map = new HashMap<String, @Nullable String>();",
            "}")
        .addChanges(
            new AddTypeUseMarkerAnnotation(
                new OnField("Foo.java", "test.Foo", Collections.singleton("map")),
                "edu.ucr.custom.Nullable",
                ImmutableList.of(ImmutableList.of(2, 0))))
        .start();
  }

  @Test
  public void deletionOnInitializerFieldTest() {
    injectorTestHelper
        .addInput(
            "Foo.java",
            "package test;",
            "import edu.ucr.custom.Nullable;",
            "public class Foo {",
            "   Map<String, @Nullable String> map = new HashMap<String, @Nullable String>();",
            "}")
        .expectOutput(
            "package test;",
            "import edu.ucr.custom.Nullable;",
            "public class Foo {",
            "   Map<String, String> map = new HashMap<String, String>();",
            "}")
        .addChanges(
            new RemoveTypeUseMarkerAnnotation(
                new OnField("Foo.java", "test.Foo", Collections.singleton("map")),
                "edu.ucr.custom.Nullable",
                ImmutableList.of(ImmutableList.of(2, 0))))
        .start();
  }

  @Test
  public void additionOnWildCard() {
    injectorTestHelper
        .addInput("Foo.java", "package test;", "public class Foo {", "   Map<String, ?> map;", "}")
        .expectOutput(
            "package test;",
            "import edu.ucr.custom.Nullable;",
            "public class Foo {",
            "   Map<String, @Nullable ?> map;",
            "}")
        .addChanges(
            new AddTypeUseMarkerAnnotation(
                new OnField("Foo.java", "test.Foo", Collections.singleton("map")),
                "edu.ucr.custom.Nullable",
                ImmutableList.of(ImmutableList.of(2, 0))))
        .start();
  }

  @Test
  public void deletionOnWildCard() {
    injectorTestHelper
        .addInput(
            "Foo.java",
            "package test;",
            "import edu.ucr.custom.Nullable;",
            "public class Foo {",
            "   Map<String, @Nullable ?> map;",
            "}")
        .expectOutput(
            "package test;",
            "import edu.ucr.custom.Nullable;",
            "public class Foo {",
            "   Map<String, ?> map;",
            "}")
        .addChanges(
            new RemoveTypeUseMarkerAnnotation(
                new OnField("Foo.java", "test.Foo", Collections.singleton("map")),
                "edu.ucr.custom.Nullable",
                ImmutableList.of(ImmutableList.of(2, 0))))
        .start();
  }

  @Test
  public void wildCardExtendedType() {
    injectorTestHelper
        .addInput(
            "Foo.java",
            "package test;",
            "import edu.ucr.custom.Nullable;",
            "public class Foo {",
            "   public synchronized ConfigurationBuilder<? extends HierarchicalConfiguration<?>> m() throws ConfigurationException {}",
            "}")
        .expectOutput(
            "package test;",
            "import edu.ucr.custom.Nullable;",
            "public class Foo {",
            "   public synchronized ConfigurationBuilder<? extends @Nullable HierarchicalConfiguration<?>> m() throws ConfigurationException {}",
            "}")
        .addChanges(
            new AddTypeUseMarkerAnnotation(
                new OnMethod("Foo.java", "test.Foo", "m()"),
                "edu.ucr.custom.Nullable",
                ImmutableList.of(ImmutableList.of(1, 0))))
        .start();
  }

  @Test
  public void existingWildCardExtendedType() {
    injectorTestHelper
        .addInput(
            "Foo.java",
            "package test;",
            "import edu.ucr.custom.Nullable;",
            "public class Foo {",
            "   public synchronized ConfigurationBuilder<? extends @Nullable HierarchicalConfiguration<?>> m() throws ConfigurationException {}",
            "}")
        .expectOutput(
            "package test;",
            "import edu.ucr.custom.Nullable;",
            "public class Foo {",
            "   public synchronized ConfigurationBuilder<? extends @Nullable HierarchicalConfiguration<?>> m() throws ConfigurationException {}",
            "}")
        .addChanges(
            new AddTypeUseMarkerAnnotation(
                new OnMethod("Foo.java", "test.Foo", "m()"),
                "edu.ucr.custom.Nullable",
                ImmutableList.of(ImmutableList.of(1, 0))))
        .start();
  }

  @Test
  public void removeWildCardExtendedType() {
    injectorTestHelper
        .addInput(
            "Foo.java",
            "package test;",
            "import edu.ucr.custom.Nullable;",
            "public class Foo {",
            "   public synchronized ConfigurationBuilder<? extends @Nullable HierarchicalConfiguration<?>> m() throws ConfigurationException {}",
            "}")
        .expectOutput(
            "package test;",
            "import edu.ucr.custom.Nullable;",
            "public class Foo {",
            "   public synchronized ConfigurationBuilder<? extends HierarchicalConfiguration<?>> m() throws ConfigurationException {}",
            "}")
        .addChanges(
            new RemoveTypeUseMarkerAnnotation(
                new OnMethod("Foo.java", "test.Foo", "m()"),
                "edu.ucr.custom.Nullable",
                ImmutableList.of(ImmutableList.of(1, 0))))
        .start();
  }

  @Test
  public void multipleInlineLocalVariableTest() {
    injectorTestHelper
        .addInput(
            "Foo.java",
            "package test;",
            "import edu.ucr.custom.Nullable;",
            "public class Foo {",
            "   public void bar() {",
            "       List<Node> a1 = null, a2 = null;",
            "   }",
            "}")
        .expectOutput(
            "package test;",
            "import edu.ucr.custom.Nullable;",
            "public class Foo {",
            "   public void bar() {",
            "       @Nullable List<@Nullable Node> a1 = null, a2 = null;",
            "   }",
            "}")
        .addChanges(
            new AddTypeUseMarkerAnnotation(
                new OnLocalVariable("Foo.java", "test.Foo", "bar()", "a1"),
                "edu.ucr.custom.Nullable",
                ImmutableList.of(ImmutableList.of(0))),
            new AddTypeUseMarkerAnnotation(
                new OnLocalVariable("Foo.java", "test.Foo", "bar()", "a1"),
                "edu.ucr.custom.Nullable",
                ImmutableList.of(ImmutableList.of(1, 0))),
            new AddTypeUseMarkerAnnotation(
                new OnLocalVariable("Foo.java", "test.Foo", "bar()", "a2"),
                "edu.ucr.custom.Nullable",
                ImmutableList.of(ImmutableList.of(1, 0))))
        .start();
  }

  @Test
  public void nullableArrayAdditionOnReference() {
    injectorTestHelper
        .addInput(
            "Foo.java",
            "package test;",
            "import javax.annotation.Nullable;",
            "public class Foo {",
            "   Object[] h = new Object[4];",
            "}")
        .expectOutput(
            "package test;",
            "import javax.annotation.Nullable;",
            "public class Foo {",
            "   Object@Nullable [] h = new Object[4];",
            "}")
        .addChanges(
            new AddTypeUseMarkerAnnotation(
                new OnField("Foo.java", "test.Foo", Collections.singleton("h")),
                "javax.annotation.Nullable"))
        .start();
  }

  @Test
  public void nullableArrayDeletionOnReference() {
    injectorTestHelper
        .addInput(
            "Foo.java",
            "package test;",
            "import javax.annotation.Nullable;",
            "public class Foo {",
            "   Object@Nullable [] h = new Object[4];",
            "}")
        .expectOutput(
            "package test;",
            "import javax.annotation.Nullable;",
            "public class Foo {",
            "   Object[] h = new Object[4];",
            "}")
        .addChanges(
            new RemoveTypeUseMarkerAnnotation(
                new OnField("Foo.java", "test.Foo", Collections.singleton("h")),
                "javax.annotation.Nullable"))
        .start();
  }

  @Test
<<<<<<< HEAD
  public void nullableArrayAdditionOnComponentType() {
=======
  public void nullableArrayAdditionOnComponentWithArrayOfPrimitiveType() {
>>>>>>> afda6c61
    injectorTestHelper
        .addInput(
            "Foo.java",
            "package test;",
            "import javax.annotation.Nullable;",
            "public class Foo {",
<<<<<<< HEAD
            "   Object[] h1 = new Object[4];",
            "   Map<String, String[]> h2;",
=======
>>>>>>> afda6c61
            "   List<char[]> h3 = new ArrayList<>();",
            "}")
        .expectOutput(
            "package test;",
            "import javax.annotation.Nullable;",
            "public class Foo {",
<<<<<<< HEAD
            "   @Nullable Object[] h1 = new Object[4];",
            "   @Nullable Map<@Nullable String, @Nullable String[]> h2;",
            "   @Nullable List<@Nullable char[]> h3 = new ArrayList<>();",
            "}")
        .addChanges(
            new AddTypeUseMarkerAnnotation(
                new OnField("Foo.java", "test.Foo", Collections.singleton("h1")),
                "javax.annotation.Nullable",
                ImmutableList.of(ImmutableList.of(1, 0))),
            new AddTypeUseMarkerAnnotation(
                new OnField("Foo.java", "test.Foo", Collections.singleton("h2")),
                "javax.annotation.Nullable",
                ImmutableList.of(
                    ImmutableList.of(0), ImmutableList.of(1, 0), ImmutableList.of(2, 1, 0))),
            new AddTypeUseMarkerAnnotation(
                new OnField("Foo.java", "test.Foo", Collections.singleton("h3")),
                "javax.annotation.Nullable",
                ImmutableList.of(ImmutableList.of(0), ImmutableList.of(1, 1, 0))))
        .start();
  }

  @Test
  public void nullableArrayDeletionOnComponentType() {
    injectorTestHelper
        .addInput(
            "Foo.java",
            "package test;",
            "import javax.annotation.Nullable;",
            "public class Foo {",
            "   @Nullable Object[] h1 = new Object[4];",
            "   @Nullable Map<@Nullable String, @Nullable String[]> h2;",
            "   @Nullable List<@Nullable char[]> h3 = new ArrayList<>();",
            "}")
        .expectOutput(
            "package test;",
            "import javax.annotation.Nullable;",
            "public class Foo {",
            "   Object[] h1 = new Object[4];",
            "   Map<String, String[]> h2;",
            "   List<char[]> h3 = new ArrayList<>();",
            "}")
        .addChanges(
            new RemoveTypeUseMarkerAnnotation(
                new OnField("Foo.java", "test.Foo", Collections.singleton("h1")),
                "javax.annotation.Nullable",
                ImmutableList.of(ImmutableList.of(0))),
            new RemoveTypeUseMarkerAnnotation(
                new OnField("Foo.java", "test.Foo", Collections.singleton("h2")),
                "javax.annotation.Nullable",
                ImmutableList.of(
                    ImmutableList.of(0), ImmutableList.of(1, 0), ImmutableList.of(2, 1, 0))),
            new RemoveTypeUseMarkerAnnotation(
                new OnField("Foo.java", "test.Foo", Collections.singleton("h3")),
                "javax.annotation.Nullable",
                ImmutableList.of(ImmutableList.of(0), ImmutableList.of(1, 1, 0))))
=======
            "   List<@Nullable char[]> h3 = new ArrayList<>();",
            "}")
        .addChanges(
            new AddTypeUseMarkerAnnotation(
                new OnField("Foo.java", "test.Foo", Collections.singleton("h3")),
                "javax.annotation.Nullable",
                ImmutableList.of(ImmutableList.of(1, 1, 0))))
>>>>>>> afda6c61
        .start();
  }
}<|MERGE_RESOLUTION|>--- conflicted
+++ resolved
@@ -823,29 +823,45 @@
   }
 
   @Test
-<<<<<<< HEAD
+  public void nullableArrayAdditionOnComponentWithArrayOfPrimitiveType() {
+    injectorTestHelper
+        .addInput(
+            "Foo.java",
+            "package test;",
+            "import javax.annotation.Nullable;",
+            "public class Foo {",
+            "   List<char[]> h3 = new ArrayList<>();",
+            "}")
+        .expectOutput(
+            "package test;",
+            "import javax.annotation.Nullable;",
+            "public class Foo {",
+            "   List<@Nullable char[]> h3 = new ArrayList<>();",
+            "}")
+        .addChanges(
+            new AddTypeUseMarkerAnnotation(
+                new OnField("Foo.java", "test.Foo", Collections.singleton("h3")),
+                "javax.annotation.Nullable",
+                ImmutableList.of(ImmutableList.of(1, 1, 0))))
+        .start();
+  }
+
+  @Test
   public void nullableArrayAdditionOnComponentType() {
-=======
-  public void nullableArrayAdditionOnComponentWithArrayOfPrimitiveType() {
->>>>>>> afda6c61
     injectorTestHelper
         .addInput(
             "Foo.java",
             "package test;",
             "import javax.annotation.Nullable;",
             "public class Foo {",
-<<<<<<< HEAD
             "   Object[] h1 = new Object[4];",
             "   Map<String, String[]> h2;",
-=======
->>>>>>> afda6c61
             "   List<char[]> h3 = new ArrayList<>();",
             "}")
         .expectOutput(
             "package test;",
             "import javax.annotation.Nullable;",
             "public class Foo {",
-<<<<<<< HEAD
             "   @Nullable Object[] h1 = new Object[4];",
             "   @Nullable Map<@Nullable String, @Nullable String[]> h2;",
             "   @Nullable List<@Nullable char[]> h3 = new ArrayList<>();",
@@ -901,15 +917,6 @@
                 new OnField("Foo.java", "test.Foo", Collections.singleton("h3")),
                 "javax.annotation.Nullable",
                 ImmutableList.of(ImmutableList.of(0), ImmutableList.of(1, 1, 0))))
-=======
-            "   List<@Nullable char[]> h3 = new ArrayList<>();",
-            "}")
-        .addChanges(
-            new AddTypeUseMarkerAnnotation(
-                new OnField("Foo.java", "test.Foo", Collections.singleton("h3")),
-                "javax.annotation.Nullable",
-                ImmutableList.of(ImmutableList.of(1, 1, 0))))
->>>>>>> afda6c61
         .start();
   }
 }