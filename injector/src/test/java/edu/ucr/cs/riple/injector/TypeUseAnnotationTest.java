/*
 * MIT License
 *
 * Copyright (c) 2023 Nima Karimipour
 *
 * Permission is hereby granted, free of charge, to any person obtaining a copy
 * of this software and associated documentation files (the "Software"), to deal
 * in the Software without restriction, including without limitation the rights
 * to use, copy, modify, merge, publish, distribute, sublicense, and/or sell
 * copies of the Software, and to permit persons to whom the Software is
 * furnished to do so, subject to the following conditions:
 *
 * The above copyright notice and this permission notice shall be included in
 * all copies or substantial portions of the Software.
 *
 * THE SOFTWARE IS PROVIDED "AS IS", WITHOUT WARRANTY OF ANY KIND, EXPRESS OR
 * IMPLIED, INCLUDING BUT NOT LIMITED TO THE WARRANTIES OF MERCHANTABILITY,
 * FITNESS FOR A PARTICULAR PURPOSE AND NONINFRINGEMENT. IN NO EVENT SHALL THE
 * AUTHORS OR COPYRIGHT HOLDERS BE LIABLE FOR ANY CLAIM, DAMAGES OR OTHER
 * LIABILITY, WHETHER IN AN ACTION OF CONTRACT, TORT OR OTHERWISE, ARISING FROM,
 * OUT OF OR IN CONNECTION WITH THE SOFTWARE OR THE USE OR OTHER DEALINGS IN
 * THE SOFTWARE.
 */

package edu.ucr.cs.riple.injector;

import edu.ucr.cs.riple.injector.changes.AddFullTypeMarkerAnnotation;
import edu.ucr.cs.riple.injector.changes.RemoveFullTypeMarkerAnnotation;
import edu.ucr.cs.riple.injector.location.OnField;
import edu.ucr.cs.riple.injector.location.OnLocalVariable;
import edu.ucr.cs.riple.injector.location.OnMethod;
import edu.ucr.cs.riple.injector.location.OnParameter;
import java.util.Set;
import org.junit.Test;

public class TypeUseAnnotationTest extends BaseInjectorTest {

  @Test
  public void additionTest() {
    injectorTestHelper
        .addInput(
            "Foo.java",
            "package test;",
            "public class Foo {",
            "   public void foo() {",
            "      int f0;",
            "      Bar<String, Integer, Baz<String, Integer>> f1;",
            "      String f2;",
            "   }",
            "}")
        .expectOutput(
            "package test;",
            "import edu.ucr.UnTainted;",
            "public class Foo {",
            "   public void foo() {",
            "      @UnTainted int f0;",
            "      @UnTainted Bar<@UnTainted String, @UnTainted Integer, @UnTainted Baz<@UnTainted String, @UnTainted Integer>> f1;",
            "      @UnTainted String f2;",
            "   }",
            "}")
        .addChanges(
            new AddFullTypeMarkerAnnotation(
                new OnLocalVariable("Foo.java", "test.Foo", "foo()", "f0"), "edu.ucr.UnTainted"),
            new AddFullTypeMarkerAnnotation(
                new OnLocalVariable("Foo.java", "test.Foo", "foo()", "f1"), "edu.ucr.UnTainted"),
            new AddFullTypeMarkerAnnotation(
                new OnLocalVariable("Foo.java", "test.Foo", "foo()", "f2"), "edu.ucr.UnTainted"))
        .start();
  }

  @Test
  public void deletionTest() {
    injectorTestHelper
        .addInput(
            "Foo.java",
            "package test;",
            "import edu.ucr.UnTainted;",
            "public class Foo {",
            "   public void foo() {",
            "      @UnTainted int f0;",
            "      @UnTainted Bar<@UnTainted String, @UnTainted Integer, @UnTainted Baz<@UnTainted String, @UnTainted Integer>> f1;",
            "      @UnTainted String f2;",
            "   }",
            "}")
        .expectOutput(
            "package test;",
            "import edu.ucr.UnTainted;",
            "public class Foo {",
            "   public void foo() {",
            "      int f0;",
            "      Bar<String, Integer, Baz<String, Integer>> f1;",
            "      String f2;",
            "   }",
            "}")
        .addChanges(
            new RemoveFullTypeMarkerAnnotation(
                new OnLocalVariable("Foo.java", "test.Foo", "foo()", "f0"), "edu.ucr.UnTainted"),
            new RemoveFullTypeMarkerAnnotation(
                new OnLocalVariable("Foo.java", "test.Foo", "foo()", "f1"), "edu.ucr.UnTainted"),
            new RemoveFullTypeMarkerAnnotation(
                new OnLocalVariable("Foo.java", "test.Foo", "foo()", "f2"), "edu.ucr.UnTainted"))
        .start();
  }

  @Test
  public void additionOnFullyQualifiedTypeNamesTest() {
    injectorTestHelper
        .addInput(
            "Foo.java",
            "package test;",
            "public class Foo {",
            "   java.lang.Object bar;",
            "   java.util.Map<java.lang.String, String[]> f0;",
            "   java.lang.Object baz(java.lang.Object param) {;",
            "       java.lang.Object localVar;",
            "       return new Object();",
            "   }",
            "}")
        .expectOutput(
            "package test;",
            "import custom.example.Untainted;",
            "public class Foo {",
            "   java.lang.@Untainted Object bar;",
            "   java.util.@Untainted Map<java.lang.@Untainted String, @Untainted String[]> f0;",
            "   java.lang.@Untainted Object baz(java.lang.@Untainted Object param) {;",
            "       java.lang.@Untainted Object localVar;",
            "       return new Object();",
            "   }",
            "}")
        .addChanges(
            new AddFullTypeMarkerAnnotation(
                new OnField("Foo.java", "test.Foo", Set.of("bar")), "custom.example.Untainted"),
            new AddFullTypeMarkerAnnotation(
                new OnField("Foo.java", "test.Foo", Set.of("f0")), "custom.example.Untainted"),
            new AddFullTypeMarkerAnnotation(
                new OnMethod("Foo.java", "test.Foo", "baz(java.lang.Object)"),
                "custom.example.Untainted"),
            new AddFullTypeMarkerAnnotation(
                new OnLocalVariable("Foo.java", "test.Foo", "baz(java.lang.Object)", "localVar"),
                "custom.example.Untainted"),
            new AddFullTypeMarkerAnnotation(
                new OnParameter("Foo.java", "test.Foo", "baz(java.lang.Object)", 0),
                "custom.example.Untainted"))
        .start();
  }

  @Test
  public void deletionOnFullyQualifiedTypeNamesTest() {
    injectorTestHelper
        .addInput(
            "Foo.java",
            "package test;",
            "import custom.example.Untainted;",
            "public class Foo {",
            "   java.lang.@Untainted Object bar;",
            "   java.util.@Untainted Map<java.lang.@Untainted String, @Untainted String[]> f0;",
            "   java.lang.@Untainted Object baz(java.lang.@Untainted Object param) {;",
            "       java.lang.@Untainted Object localVar;",
            "       return new Object();",
            "   }",
            "}")
        .expectOutput(
            "package test;",
            "import custom.example.Untainted;",
            "public class Foo {",
            "   java.lang.Object bar;",
            "   java.util.Map<java.lang.String, String[]> f0;",
            "   java.lang.Object baz(java.lang.Object param) {;",
            "       java.lang.Object localVar;",
            "       return new Object();",
            "   }",
            "}")
        .addChanges(
            new RemoveFullTypeMarkerAnnotation(
                new OnField("Foo.java", "test.Foo", Set.of("bar")), "custom.example.Untainted"),
            new RemoveFullTypeMarkerAnnotation(
                new OnField("Foo.java", "test.Foo", Set.of("f0")), "custom.example.Untainted"),
            new RemoveFullTypeMarkerAnnotation(
                new OnMethod("Foo.java", "test.Foo", "baz(java.lang.Object)"),
                "custom.example.Untainted"),
            new RemoveFullTypeMarkerAnnotation(
                new OnLocalVariable("Foo.java", "test.Foo", "baz(java.lang.Object)", "localVar"),
                "custom.example.Untainted"),
            new RemoveFullTypeMarkerAnnotation(
                new OnParameter("Foo.java", "test.Foo", "baz(java.lang.Object)", 0),
                "custom.example.Untainted"))
        .start();
  }

  @Test
  public void additionOnArrayTest() {
    injectorTestHelper
        .addInput(
            "Foo.java",
            "package test;",
            "public class Foo<T> {",
            "   public void foo() {",
            "      java.util.Map<java.lang.String, String[]> f0;",
            "      Map<T, T>[] f1;",
            "      String[] f2;",
            "   }",
            "}")
        .expectOutput(
            "package test;",
            "import edu.ucr.UnTainted;",
            "public class Foo<T> {",
            "   public void foo() {",
            "      java.util.@UnTainted Map<java.lang.@UnTainted String, @UnTainted String[]> f0;",
            "      @UnTainted Map<@UnTainted T, @UnTainted T>[] f1;",
            "      @UnTainted String[] f2;",
            "   }",
            "}")
        .addChanges(
            new AddFullTypeMarkerAnnotation(
                new OnLocalVariable("Foo.java", "test.Foo", "foo()", "f0"), "edu.ucr.UnTainted"),
            new AddFullTypeMarkerAnnotation(
                new OnLocalVariable("Foo.java", "test.Foo", "foo()", "f1"), "edu.ucr.UnTainted"),
            new AddFullTypeMarkerAnnotation(
                new OnLocalVariable("Foo.java", "test.Foo", "foo()", "f2"), "edu.ucr.UnTainted"))
        .start();
  }

  @Test
  public void deletionOnArrayTest() {
    injectorTestHelper
        .addInput(
            "Foo.java",
            "package test;",
            "import custom.example.Untainted;",
            "public class Foo {",
            "   java.util.Map<String, String[]> f0;",
            "   java.util.@Untainted Map<@Untainted String, @Untainted String[]> f1;",
            "   @Untainted Map<java.util.@Untainted Map, @Untainted String>[] f2;",
            "}")
        .expectOutput(
            "package test;",
            "import custom.example.Untainted;",
            "public class Foo {",
            "   java.util.@Untainted Map<@Untainted String, @Untainted String[]> f0;",
            "   java.util.Map<String, String[]> f1;",
            "   Map<java.util.Map, String>[] f2;",
            "}")
        .addChanges(
            new AddFullTypeMarkerAnnotation(
                new OnField("Foo.java", "test.Foo", Set.of("f0")), "custom.example.Untainted"),
            new RemoveFullTypeMarkerAnnotation(
                new OnField("Foo.java", "test.Foo", Set.of("f1")), "custom.example.Untainted"),
            new RemoveFullTypeMarkerAnnotation(
                new OnField("Foo.java", "test.Foo", Set.of("f2")), "custom.example.Untainted"))
        .start();
  }

  @Test
  public void additionOnInitializerTest() {
    injectorTestHelper
        .addInput(
            "Foo.java",
            "package test;",
            "public class Foo {",
            "   public void foo() {",
            "      int f0 = 0;",
            "      Bar<String, Integer, Baz<String, Integer>> f1 = new Custom<String, String>();",
            "      String f2 = \"FOO\";",
            "   }",
            "}")
        .expectOutput(
            "package test;",
            "import edu.ucr.UnTainted;",
            "public class Foo {",
            "   public void foo() {",
            "      @UnTainted int f0 = 0;",
            "      @UnTainted Bar<@UnTainted String, @UnTainted Integer, @UnTainted Baz<@UnTainted String, @UnTainted Integer>> f1 = new Custom<@UnTainted String, @UnTainted String>();",
            "      @UnTainted String f2 = \"FOO\";",
            "   }",
            "}")
        .addChanges(
            new AddFullTypeMarkerAnnotation(
                new OnLocalVariable("Foo.java", "test.Foo", "foo()", "f0"), "edu.ucr.UnTainted"),
            new AddFullTypeMarkerAnnotation(
                new OnLocalVariable("Foo.java", "test.Foo", "foo()", "f1"), "edu.ucr.UnTainted"),
            new AddFullTypeMarkerAnnotation(
                new OnLocalVariable("Foo.java", "test.Foo", "foo()", "f2"), "edu.ucr.UnTainted"))
        .start();
  }

  @Test
<<<<<<< HEAD
  public void quick() {
=======
  public void deletionOnInitializerTest() {
>>>>>>> d775a217
    injectorTestHelper
        .addInput(
            "Foo.java",
            "package test;",
            "import edu.ucr.UnTainted;",
            "public class Foo {",
            "   public void foo() {",
            "      @UnTainted int f0 = 0;",
            "      @UnTainted Bar<@UnTainted String, @UnTainted Integer, @UnTainted Baz<@UnTainted String, @UnTainted Integer>> f1 = new Custom<@UnTainted String, @UnTainted String>();",
            "      @UnTainted String f2 = \"FOO\";",
<<<<<<< HEAD
=======
            "      @UnTainted Bar<@UnTainted String, @UnTainted Integer[], @UnTainted Baz<@UnTainted String, @UnTainted Integer>> f3 = new Custom<@UnTainted String, @UnTainted Integer[], @UnTainted String>();",
>>>>>>> d775a217
            "   }",
            "}")
        .expectOutput(
            "package test;",
            "import edu.ucr.UnTainted;",
            "public class Foo {",
            "   public void foo() {",
            "      int f0 = 0;",
<<<<<<< HEAD
            "      Bar<@UnTainted String, @UnTainted Integer, @UnTainted Baz<@UnTainted String, @UnTainted Integer>> f1 = new Custom<@UnTainted String, @UnTainted String>();",
            "      String f2 = \"FOO\";",
            "   }",
            "}")
        .addChanges(
            new AddFullTypeMarkerAnnotation(
                    new OnLocalVariable("Foo.java", "test.Foo", "foo()", "f0"), "edu.ucr.UnTainted")
                .toDeclaration()
                .getReverse(),
            new AddFullTypeMarkerAnnotation(
                    new OnLocalVariable("Foo.java", "test.Foo", "foo()", "f1"), "edu.ucr.UnTainted")
                .toDeclaration()
                .getReverse(),
            new AddFullTypeMarkerAnnotation(
                    new OnLocalVariable("Foo.java", "test.Foo", "foo()", "f2"), "edu.ucr.UnTainted")
                .toDeclaration()
                .getReverse())
        .start();
  }

  @Test
  public void avoidDuplicate() {
    injectorTestHelper
        .addInput(
            "Foo.java",
            "package test;",
            "import edu.ucr.RUntainted;",
            "public class Foo {",
            "   public @RUntainted Map<@RUntainted String, @RUntainted String> bar();",
            "}")
        .expectOutput(
            "package test;",
            "import edu.ucr.RUntainted;",
            "public class Foo {",
            "   public @RUntainted Map<@RUntainted String, @RUntainted String> bar();",
            "}")
        .addChanges(
            new AddFullTypeMarkerAnnotation(
                new OnMethod("Foo.java", "test.Foo", "bar()"), "edu.ucr.RUntainted"))
=======
            "      Bar<String, Integer, Baz<String, Integer>> f1 = new Custom<String, String>();",
            "      String f2 = \"FOO\";",
            "      Bar<String, Integer[], Baz<String, Integer>> f3 = new Custom<String, Integer[], String>();",
            "   }",
            "}")
        .addChanges(
            new RemoveFullTypeMarkerAnnotation(
                new OnLocalVariable("Foo.java", "test.Foo", "foo()", "f0"), "edu.ucr.UnTainted"),
            new RemoveFullTypeMarkerAnnotation(
                new OnLocalVariable("Foo.java", "test.Foo", "foo()", "f1"), "edu.ucr.UnTainted"),
            new RemoveFullTypeMarkerAnnotation(
                new OnLocalVariable("Foo.java", "test.Foo", "foo()", "f2"), "edu.ucr.UnTainted"),
            new RemoveFullTypeMarkerAnnotation(
                new OnLocalVariable("Foo.java", "test.Foo", "foo()", "f3"), "edu.ucr.UnTainted"))
>>>>>>> d775a217
        .start();
  }
}<|MERGE_RESOLUTION|>--- conflicted
+++ resolved
@@ -284,11 +284,7 @@
   }
 
   @Test
-<<<<<<< HEAD
   public void quick() {
-=======
-  public void deletionOnInitializerTest() {
->>>>>>> d775a217
     injectorTestHelper
         .addInput(
             "Foo.java",
@@ -299,10 +295,6 @@
             "      @UnTainted int f0 = 0;",
             "      @UnTainted Bar<@UnTainted String, @UnTainted Integer, @UnTainted Baz<@UnTainted String, @UnTainted Integer>> f1 = new Custom<@UnTainted String, @UnTainted String>();",
             "      @UnTainted String f2 = \"FOO\";",
-<<<<<<< HEAD
-=======
-            "      @UnTainted Bar<@UnTainted String, @UnTainted Integer[], @UnTainted Baz<@UnTainted String, @UnTainted Integer>> f3 = new Custom<@UnTainted String, @UnTainted Integer[], @UnTainted String>();",
->>>>>>> d775a217
             "   }",
             "}")
         .expectOutput(
@@ -311,7 +303,6 @@
             "public class Foo {",
             "   public void foo() {",
             "      int f0 = 0;",
-<<<<<<< HEAD
             "      Bar<@UnTainted String, @UnTainted Integer, @UnTainted Baz<@UnTainted String, @UnTainted Integer>> f1 = new Custom<@UnTainted String, @UnTainted String>();",
             "      String f2 = \"FOO\";",
             "   }",
@@ -351,7 +342,30 @@
         .addChanges(
             new AddFullTypeMarkerAnnotation(
                 new OnMethod("Foo.java", "test.Foo", "bar()"), "edu.ucr.RUntainted"))
-=======
+        .start();
+  }
+
+  @Test
+  public void deletionOnInitializerTest() {
+    injectorTestHelper
+        .addInput(
+            "Foo.java",
+            "package test;",
+            "import edu.ucr.UnTainted;",
+            "public class Foo {",
+            "   public void foo() {",
+            "      @UnTainted int f0 = 0;",
+            "      @UnTainted Bar<@UnTainted String, @UnTainted Integer, @UnTainted Baz<@UnTainted String, @UnTainted Integer>> f1 = new Custom<@UnTainted String, @UnTainted String>();",
+            "      @UnTainted String f2 = \"FOO\";",
+            "      @UnTainted Bar<@UnTainted String, @UnTainted Integer[], @UnTainted Baz<@UnTainted String, @UnTainted Integer>> f3 = new Custom<@UnTainted String, @UnTainted Integer[], @UnTainted String>();",
+            "   }",
+            "}")
+        .expectOutput(
+            "package test;",
+            "import edu.ucr.UnTainted;",
+            "public class Foo {",
+            "   public void foo() {",
+            "      int f0 = 0;",
             "      Bar<String, Integer, Baz<String, Integer>> f1 = new Custom<String, String>();",
             "      String f2 = \"FOO\";",
             "      Bar<String, Integer[], Baz<String, Integer>> f3 = new Custom<String, Integer[], String>();",
@@ -366,7 +380,6 @@
                 new OnLocalVariable("Foo.java", "test.Foo", "foo()", "f2"), "edu.ucr.UnTainted"),
             new RemoveFullTypeMarkerAnnotation(
                 new OnLocalVariable("Foo.java", "test.Foo", "foo()", "f3"), "edu.ucr.UnTainted"))
->>>>>>> d775a217
         .start();
   }
 }