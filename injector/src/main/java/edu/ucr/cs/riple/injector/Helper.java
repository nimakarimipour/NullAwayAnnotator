/*
 * Copyright (c) 2022 University of California, Riverside.
 *
 * Permission is hereby granted, free of charge, to any person obtaining a copy
 * of this software and associated documentation files (the "Software"), to deal
 * in the Software without restriction, including without limitation the rights
 * to use, copy, modify, merge, publish, distribute, sublicense, and/or sell
 * copies of the Software, and to permit persons to whom the Software is
 * furnished to do so, subject to the following conditions:
 *
 * The above copyright notice and this permission notice shall be included in
 * all copies or substantial portions of the Software.
 *
 * THE SOFTWARE IS PROVIDED "AS IS", WITHOUT WARRANTY OF ANY KIND, EXPRESS OR
 * IMPLIED, INCLUDING BUT NOT LIMITED TO THE WARRANTIES OF MERCHANTABILITY,
 * FITNESS FOR A PARTICULAR PURPOSE AND NONINFRINGEMENT. IN NO EVENT SHALL THE
 * AUTHORS OR COPYRIGHT HOLDERS BE LIABLE FOR ANY CLAIM, DAMAGES OR OTHER
 * LIABILITY, WHETHER IN AN ACTION OF CONTRACT, TORT OR OTHERWISE, ARISING FROM,
 * OUT OF OR IN CONNECTION WITH THE SOFTWARE OR THE USE OR OTHER DEALINGS IN
 * THE SOFTWARE.
 */

package edu.ucr.cs.riple.injector;

import com.github.javaparser.StaticJavaParser;
import com.github.javaparser.ast.CompilationUnit;
import com.github.javaparser.ast.Node;
import com.github.javaparser.ast.NodeList;
import com.github.javaparser.ast.PackageDeclaration;
import com.github.javaparser.ast.body.AnnotationDeclaration;
import com.github.javaparser.ast.body.BodyDeclaration;
import com.github.javaparser.ast.body.CallableDeclaration;
import com.github.javaparser.ast.body.ClassOrInterfaceDeclaration;
import com.github.javaparser.ast.body.EnumConstantDeclaration;
import com.github.javaparser.ast.body.EnumDeclaration;
import com.github.javaparser.ast.body.FieldDeclaration;
import com.github.javaparser.ast.body.MethodDeclaration;
import com.github.javaparser.ast.body.Parameter;
import com.github.javaparser.ast.body.TypeDeclaration;
import com.github.javaparser.ast.body.VariableDeclarator;
import com.github.javaparser.ast.expr.AnnotationExpr;
import com.github.javaparser.ast.expr.ObjectCreationExpr;
import com.github.javaparser.ast.expr.VariableDeclarationExpr;
<<<<<<< HEAD
import com.github.javaparser.ast.nodeTypes.NodeWithAnnotations;
import com.github.javaparser.ast.type.ArrayType;
import com.github.javaparser.ast.type.Type;
=======
>>>>>>> 0bf12d7b
import com.google.common.base.Preconditions;
import edu.ucr.cs.riple.injector.exceptions.TargetClassNotFound;
import java.io.FileNotFoundException;
import java.nio.file.Path;
import java.nio.file.Paths;
import java.util.ArrayDeque;
import java.util.ArrayList;
import java.util.Arrays;
import java.util.Iterator;
import java.util.List;
import java.util.Optional;
import java.util.function.Predicate;
import javax.annotation.Nonnull;
import javax.annotation.Nullable;

/** A utility class. */
public class Helper {

  /**
   * Extracts the callable simple name from callable signature. (e.g. on input "run(Object i)"
   * returns "run").
   *
   * @param signature callable signature in string.
   * @return callable simple name.
   */
  public static String extractCallableName(String signature) {
    StringBuilder ans = new StringBuilder();
    int level = 0;
    for (int i = 0; i < signature.length(); i++) {
      char current = signature.charAt(i);
      if (current == '(') {
        break;
      }
      switch (current) {
        case '>':
          ++level;
          break;
        case '<':
          --level;
          break;
        default:
          if (level == 0) {
            ans.append(current);
          }
      }
    }
    return ans.toString();
  }

  /**
   * Walks on the AST starting from the cursor in {@link
   * com.github.javaparser.ast.Node.TreeTraversal#DIRECT_CHILDREN} manner, and adds all visiting
   * nodes which holds the predicate.
   *
   * @param cursor starting node for traversal.
   * @param candidates list of candidates, an empty list should be passed at the call site, accepted
   *     visited nodes will be added to this list.
   * @param predicate predicate to check if a node should be added to list of candidates.
   */
  private static void walk(Node cursor, List<Node> candidates, Predicate<Node> predicate) {
    cursor.walk(
        Node.TreeTraversal.DIRECT_CHILDREN,
        node -> {
          if (!isTypeDeclarationOrAnonymousClass(node)) {
            walk(node, candidates, predicate);
          }
          if (predicate.test(node)) {
            candidates.add(node);
          }
        });
  }

  /**
   * Finds Top-Level type declaration within a {@link CompilationUnit} tree by name, this node is a
   * direct child of the compilation unit tree and can be: [{@link ClassOrInterfaceDeclaration},
   * {@link EnumDeclaration}, {@link AnnotationDeclaration}].
   *
   * @param tree instance of compilation unit tree.
   * @param name name of the declaration.
   * @return the typeDeclaration with the given name.
   * @throws TargetClassNotFound if the target class is not found.
   */
  @Nonnull
  private static TypeDeclaration<?> findTopLevelClassDeclarationOnCompilationUnit(
      CompilationUnit tree, String name) throws TargetClassNotFound {
    Optional<ClassOrInterfaceDeclaration> classDeclaration = tree.getClassByName(name);
    if (classDeclaration.isPresent()) {
      return classDeclaration.get();
    }
    Optional<EnumDeclaration> enumDeclaration = tree.getEnumByName(name);
    if (enumDeclaration.isPresent()) {
      return enumDeclaration.get();
    }
    Optional<AnnotationDeclaration> annotationDeclaration =
        tree.getAnnotationDeclarationByName(name);
    if (annotationDeclaration.isPresent()) {
      return annotationDeclaration.get();
    }
    Optional<ClassOrInterfaceDeclaration> interfaceDeclaration = tree.getInterfaceByName(name);
    if (interfaceDeclaration.isPresent()) {
      return interfaceDeclaration.get();
    }
    throw new TargetClassNotFound("Top-Level", name, tree);
  }

  /**
   * Locates the inner class with the given name which is directly connected to cursor.
   *
   * @param cursor Parent node of inner class.
   * @param name Name of the inner class.
   * @return inner class with the given name.
   * @throws TargetClassNotFound if the target class is not found.
   */
  private static Node findDirectInnerClass(Node cursor, String name) throws TargetClassNotFound {
    List<Node> nodes = new ArrayList<>();
    cursor.walk(
        Node.TreeTraversal.DIRECT_CHILDREN,
        node -> {
          if (isDeclarationWithName(node, name)) {
            nodes.add(node);
          }
        });
    if (nodes.size() == 0) {
      throw new TargetClassNotFound("Direct-Inner-Class", name, cursor);
    }
    return nodes.get(0);
  }

  /**
   * Locates the non-direct inner class with the given name at specific index.
   *
   * @param cursor Starting node for traversal.
   * @param name name of the inner class.
   * @param index index of the desired node among the candidates.
   * @return inner class with the given name and index.
   * @throws TargetClassNotFound if the target class is not found.
   */
  private static Node findNonDirectInnerClass(Node cursor, String name, int index)
      throws TargetClassNotFound {
    final List<Node> candidates = new ArrayList<>();
    walk(
        cursor,
        candidates,
        node ->
            isDeclarationWithName(node, name)
                && node.getParentNode().isPresent()
                && !node.getParentNode().get().equals(cursor));
    if (index >= candidates.size()) {
      throw new TargetClassNotFound("Non-Direct-Inner-Class", index + name, cursor);
    }
    return candidates.get(index);
  }

  /**
   * Checks if node is a type declaration or an anonymous class.
   *
   * @param node Node instance.
   * @return true if is a type declaration or an anonymous class and false otherwise.
   */
  public static boolean isTypeDeclarationOrAnonymousClass(Node node) {
    return node instanceof ClassOrInterfaceDeclaration
        || node instanceof EnumDeclaration
        || node instanceof AnnotationDeclaration
        || (node instanceof ObjectCreationExpr
            && ((ObjectCreationExpr) node).getAnonymousClassBody().isPresent());
  }

  /**
   * Checks if the node is of type {@link TypeDeclaration} and a specific name.
   *
   * @param node input node.
   * @param name name.
   * @return true the node is subtype of TypeDeclaration and has the given name.
   */
  private static boolean isDeclarationWithName(Node node, String name) {
    if (node instanceof TypeDeclaration<?>) {
      return ((TypeDeclaration<?>) node).getNameAsString().equals(name);
    }
    return false;
  }

  /**
   * Locates an anonymous class or enum constant at specific index.
   *
   * @param cursor Starting node for traversal.
   * @param index index.
   * @return anonymous class or enum constant at specific index.
   * @throws TargetClassNotFound if the target class is not found.
   */
  private static Node findAnonymousClassOrEnumConstant(Node cursor, int index)
      throws TargetClassNotFound {
    final List<Node> candidates = new ArrayList<>();
    if (cursor instanceof EnumDeclaration) {
      // According to the Java language specification, enum constants are the first members of
      // enums. In JavaParser's data structures, enum constants are stored after all other members
      // of the enum which does not conform to how javac assigns flat names. We prioritize visiting
      // enum constants first.
      NodeList<EnumConstantDeclaration> constants = ((EnumDeclaration) cursor).getEntries();
      if (index < constants.size()) {
        return constants.get(index);
      }
      index -= constants.size();
    }
    walk(
        cursor,
        candidates,
        node -> {
          if (node instanceof ObjectCreationExpr) {
            return ((ObjectCreationExpr) node).getAnonymousClassBody().isPresent();
          }
          return false;
        });
    if (index >= candidates.size()) {
      throw new TargetClassNotFound("Top-Level-Anonymous-Class", "$" + index, cursor);
    }
    return candidates.get(index);
  }

  /**
   * Returns members of the type declaration.
   *
   * @param node Node instance.
   * @return {@link NodeList} containing member of node.
   */
  private static NodeList<BodyDeclaration<?>> getMembersOfNode(Node node) {
    if (node == null) {
      return null;
    }
    if (node instanceof EnumDeclaration) {
      return ((EnumDeclaration) node).getMembers();
    }
    if (node instanceof ClassOrInterfaceDeclaration) {
      return ((ClassOrInterfaceDeclaration) node).getMembers();
    }
    if (node instanceof AnnotationDeclaration) {
      return ((AnnotationDeclaration) node).getMembers();
    }
    if (node instanceof ObjectCreationExpr) {
      return ((ObjectCreationExpr) node).getAnonymousClassBody().orElse(null);
    }
    if (node instanceof EnumConstantDeclaration) {
      return ((EnumConstantDeclaration) node).getClassBody();
    }
    return null;
  }

  /**
   * Returns {@link NodeList} containing all members of an
   * Enum/Interface/Class/AnonymousClass/Annotation Declaration by flat name from a compilation unit
   * tree.
   *
   * @param cu Compilation Unit tree instance.
   * @param flatName Flat name in string.
   * @return {@link NodeList} containing all members
   * @throws TargetClassNotFound if the target class is not found.
   */
  public static NodeList<BodyDeclaration<?>> getTypeDeclarationMembersByFlatName(
      CompilationUnit cu, String flatName) throws TargetClassNotFound {
    String packageName;
    Optional<PackageDeclaration> packageDeclaration = cu.getPackageDeclaration();
    if (packageDeclaration.isPresent()) {
      packageName = packageDeclaration.get().getNameAsString();
    } else {
      packageName = "";
    }
    Preconditions.checkArgument(
        flatName.startsWith(packageName),
        "Package name of compilation unit is incompatible with class name: "
            + packageName
            + " : "
            + flatName);
    String flatNameExcludingPackageName =
        packageName.equals("") ? flatName : flatName.substring(packageName.length() + 1);
    List<String> keys = new ArrayList<>(Arrays.asList(flatNameExcludingPackageName.split("\\$")));
    Node cursor = findTopLevelClassDeclarationOnCompilationUnit(cu, keys.get(0));
    keys.remove(0);
    for (String key : keys) {
      String indexString = extractIntegerFromBeginningOfStringInString(key);
      String actualName = key.substring(indexString.length());
      int index = indexString.equals("") ? 0 : Integer.parseInt(indexString) - 1;
      Preconditions.checkNotNull(cursor);
      if (key.matches("\\d+")) {
        cursor = findAnonymousClassOrEnumConstant(cursor, index);
      } else {
        cursor =
            indexString.equals("")
                ? findDirectInnerClass(cursor, actualName)
                : findNonDirectInnerClass(cursor, actualName, index);
      }
    }
    return getMembersOfNode(cursor);
  }

  /**
   * Locates a variable declaration expression in the tree of a {@link CallableDeclaration} with the
   * given name. Please note that the target local variable must be declared inside a callable
   * declaration and local variables inside initializer blocks or lambdas are not supported.
   *
   * @param encMethod The enclosing method which the variable is declared in.
   * @param varName The name of the variable.
   * @return The variable declaration expression, or null if it is not found.
   */
  @Nullable
  public static VariableDeclarationExpr locateVariableDeclarationExpr(
      CallableDeclaration<?> encMethod, String varName) {
    // Should not visit inner nodes of inner methods in the given method, since the given
    // method should be the closest enclosing method of the target local variable. Therefore, we
    // use DirectMethodParentIterator to skip inner methods.
    Iterator<Node> treeIterator = new DirectMethodParentIterator(encMethod);
    while (treeIterator.hasNext()) {
      Node n = treeIterator.next();
      if (n instanceof VariableDeclarationExpr) {
        VariableDeclarationExpr v = (VariableDeclarationExpr) n;
        if (v.getVariables().stream()
            .anyMatch(variableDeclarator -> variableDeclarator.getNameAsString().equals(varName))) {
          return v;
        }
      }
    }
    return null;
  }

  /**
<<<<<<< HEAD
   * Extracts the type of the given node implementing {@link NodeWithAnnotations}.
   *
   * @param node the node.
   * @return the type of the node.
   */
  public static Type getType(NodeWithAnnotations<?> node) {
    if (node instanceof MethodDeclaration) {
      return ((MethodDeclaration) node).getType();
    }
    if (node instanceof FieldDeclaration) {
      return ((FieldDeclaration) node).getElementType();
    }
    if (node instanceof VariableDeclarationExpr) {
      NodeList<VariableDeclarator> decls = ((VariableDeclarationExpr) node).getVariables();
      for (VariableDeclarator v : decls) {
        // All declared variables in a VariableDeclarationExpr have the same type.
        // (e.g. Foo a, b, c;)
        return v.getType();
      }
    }
    if (node instanceof Parameter) {
      return ((Parameter) node).getType();
    }
    if (node instanceof VariableDeclarator) {
      return ((VariableDeclarator) node).getType();
    }
    if (node instanceof ArrayType) {
      return ((ArrayType) node).getComponentType();
    }
    if (node instanceof Type) {
      return ((Type) node);
    }
    throw new RuntimeException("Unknown node type: " + node.getClass());
  }

  /**
   * Helper method to check if a node is annotated with a specific annotation.
   *
   * @param node the node to check its annotations.
   * @param expr the annotation to check.
   * @return true if the node is annotated with the annotation.
   */
  public static boolean isAnnotatedWith(Node node, AnnotationExpr expr) {
    if (!(node instanceof NodeWithAnnotations)) {
      // Node cannot have annotations.
      return false;
    }
    return ((NodeWithAnnotations<?>) node)
        .getAnnotations().stream().anyMatch(annot -> annot.equals(expr));
  }

  /**
=======
>>>>>>> 0bf12d7b
   * Extracts the integer at the start of string (e.g. 129uid -> 129).
   *
   * @param key string containing the integer.
   * @return the integer at the start of the key, empty if no digit found at the beginning (e.g.
   *     u129 -> empty)
   */
  private static String extractIntegerFromBeginningOfStringInString(String key) {
    int index = 0;
    while (index < key.length()) {
      char c = key.charAt(index);
      if (!Character.isDigit(c)) {
        break;
      }
      index++;
    }
    return key.substring(0, index);
  }

  /**
   * Extracts simple name of fully qualified name. (e.g. for "{@code a.c.b.Foo<a.b.Bar, a.c.b.Foo>}"
   * will return "{@code Foo<Bar,Foo>}").
   *
   * @param name Fully qualified name.
   * @return simple name.
   */
  public static String simpleName(String name) {
    int index = 0;
    StringBuilder ans = new StringBuilder();
    StringBuilder tmp = new StringBuilder();
    while (index < name.length()) {
      char c = name.charAt(index);
      switch (c) {
        case ' ':
        case '<':
        case '>':
        case ',':
          ans.append(tmp);
          ans.append(c);
          tmp = new StringBuilder();
          break;
        case '.':
          tmp = new StringBuilder();
          break;
        default:
          tmp.append(c);
      }
      index++;
    }
    if (name.length() > 0) {
      ans.append(tmp);
    }
    return ans.toString().replaceAll(" ", "");
  }

  /**
   * Extracts the package name from fully qualified name. (e.g. for "{@code a.c.b.Foo<a.b.Bar,
   * a.c.b.Foo>}" will return "{@code a.c.b}").
   *
   * @param name Fully qualified name in String.
   * @return Package name.
   */
  public static String getPackageName(String name) {
    if (!name.contains(".")) {
      return null;
    }
    List<String> verified = new ArrayList<>();
    StringBuilder current = new StringBuilder();
    int index = 0;
    while (index < name.length()) {
      char currentChar = name.charAt(index);
      if (currentChar == '.') {
        verified.add(current.toString());
        current = new StringBuilder();
      } else {
        if (Character.isAlphabetic(currentChar) || Character.isDigit(currentChar)) {
          current.append(currentChar);
        } else {
          break;
        }
      }
      index++;
    }
    return String.join(".", verified);
  }

  /**
   * Deserializes a Path instance from a string.
   *
   * @param serializedPath Serialized path to file.
   * @return The modified Path.
   */
  public static Path deserializePath(String serializedPath) {
    final String jarPrefix = "jar:";
    final String filePrefix = "file://";
    String path = serializedPath;
    if (serializedPath.startsWith(jarPrefix)) {
      path = path.substring(jarPrefix.length());
    }
    if (serializedPath.startsWith(filePrefix)) {
      path = path.substring(filePrefix.length());
    }
    // Keep only one occurrence of "/" from the beginning if more than one exists.
    path = Paths.get(path).toString();
    int start = 0;
    while (start + 1 < path.length()
        && path.charAt(start) == '/'
        && path.charAt(start + 1) == '/') {
      start++;
    }
    return Paths.get(path.substring(start));
  }

  /**
   * Used to check if src package declaration is under a specific root.
   *
   * @param path Path to src file.
   * @param rootPackage Root package simple name.
   * @return true if src has a package declaration and starts with root.
   */
  public static boolean srcIsUnderClassClassPath(Path path, String rootPackage) {
    try {
      CompilationUnit cu = StaticJavaParser.parse(path.toFile());
      Optional<PackageDeclaration> packageDeclaration = cu.getPackageDeclaration();
      return packageDeclaration
          .map(declaration -> declaration.getNameAsString().startsWith(rootPackage))
          .orElse(false);
    } catch (FileNotFoundException e) {
      throw new IllegalArgumentException("File not found: " + path, e);
    }
  }

  /**
   * Iterates over children of a {@link CallableDeclaration} in a depth-first manner, skipping over
   * any {@link BodyDeclaration}.
   */
  public static final class DirectMethodParentIterator implements Iterator<Node> {

    private final ArrayDeque<Node> deque = new ArrayDeque<>();

    public DirectMethodParentIterator(CallableDeclaration<?> node) {
      deque.add(node);
    }

    @Override
    public boolean hasNext() {
      return !deque.isEmpty();
    }

    @Override
    public Node next() {
      Node next = deque.removeFirst();
      List<Node> children = next.getChildNodes();
      for (int i = children.size() - 1; i >= 0; i--) {
        Node child = children.get(i);
        if (!(child instanceof BodyDeclaration<?>)) {
          // Skip over any CallableDeclaration.
          deque.add(children.get(i));
        }
      }
      return next;
    }
  }
}<|MERGE_RESOLUTION|>--- conflicted
+++ resolved
@@ -41,12 +41,9 @@
 import com.github.javaparser.ast.expr.AnnotationExpr;
 import com.github.javaparser.ast.expr.ObjectCreationExpr;
 import com.github.javaparser.ast.expr.VariableDeclarationExpr;
-<<<<<<< HEAD
 import com.github.javaparser.ast.nodeTypes.NodeWithAnnotations;
 import com.github.javaparser.ast.type.ArrayType;
 import com.github.javaparser.ast.type.Type;
-=======
->>>>>>> 0bf12d7b
 import com.google.common.base.Preconditions;
 import edu.ucr.cs.riple.injector.exceptions.TargetClassNotFound;
 import java.io.FileNotFoundException;
@@ -370,8 +367,7 @@
   }
 
   /**
-<<<<<<< HEAD
-   * Extracts the type of the given node implementing {@link NodeWithAnnotations}.
+   * <<<<<<< HEAD Extracts the type of the given node implementing {@link NodeWithAnnotations}.
    *
    * @param node the node.
    * @return the type of the node.
@@ -423,9 +419,7 @@
   }
 
   /**
-=======
->>>>>>> 0bf12d7b
-   * Extracts the integer at the start of string (e.g. 129uid -> 129).
+   * ======= >>>>>>> master Extracts the integer at the start of string (e.g. 129uid -> 129).
    *
    * @param key string containing the integer.
    * @return the integer at the start of the key, empty if no digit found at the beginning (e.g.
