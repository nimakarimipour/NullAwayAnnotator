/*
 * Copyright (c) 2022 University of California, Riverside.
 *
 * Permission is hereby granted, free of charge, to any person obtaining a copy
 * of this software and associated documentation files (the "Software"), to deal
 * in the Software without restriction, including without limitation the rights
 * to use, copy, modify, merge, publish, distribute, sublicense, and/or sell
 * copies of the Software, and to permit persons to whom the Software is
 * furnished to do so, subject to the following conditions:
 *
 * The above copyright notice and this permission notice shall be included in
 * all copies or substantial portions of the Software.
 *
 * THE SOFTWARE IS PROVIDED "AS IS", WITHOUT WARRANTY OF ANY KIND, EXPRESS OR
 * IMPLIED, INCLUDING BUT NOT LIMITED TO THE WARRANTIES OF MERCHANTABILITY,
 * FITNESS FOR A PARTICULAR PURPOSE AND NONINFRINGEMENT. IN NO EVENT SHALL THE
 * AUTHORS OR COPYRIGHT HOLDERS BE LIABLE FOR ANY CLAIM, DAMAGES OR OTHER
 * LIABILITY, WHETHER IN AN ACTION OF CONTRACT, TORT OR OTHERWISE, ARISING FROM,
 * OUT OF OR IN CONNECTION WITH THE SOFTWARE OR THE USE OR OTHER DEALINGS IN
 * THE SOFTWARE.
 */

package edu.ucr.cs.riple.injector;

import com.github.javaparser.StaticJavaParser;
import com.github.javaparser.ast.CompilationUnit;
import com.github.javaparser.ast.ImportDeclaration;
import com.github.javaparser.ast.NodeList;
import com.github.javaparser.ast.body.BodyDeclaration;
import com.github.javaparser.ast.body.Parameter;
import com.github.javaparser.ast.body.VariableDeclarator;
import com.github.javaparser.ast.expr.AnnotationExpr;
import com.github.javaparser.ast.nodeTypes.NodeWithAnnotations;
import com.github.javaparser.printer.DefaultPrettyPrinter;
import com.github.javaparser.printer.configuration.DefaultPrinterConfiguration;
import com.github.javaparser.printer.lexicalpreservation.LexicalPreservingPrinter;
import java.io.File;
import java.io.FileNotFoundException;
import java.io.FileWriter;
import java.io.IOException;
import java.nio.file.Files;
import java.nio.file.Paths;
import java.util.List;
import java.util.concurrent.atomic.AtomicInteger;
import me.tongfei.progressbar.ProgressBar;

public class Machine {

  private final List<WorkList> workLists;
  private final Injector.MODE mode;
  private final DefaultPrettyPrinter printer;
  private final boolean keep;
  private final int total;
  private int processed = 0;

  public Machine(List<WorkList> workLists, Injector.MODE mode, boolean keep) {
    this.workLists = workLists;
    this.mode = mode;
    this.keep = keep;
    this.printer = new DefaultPrettyPrinter(new DefaultPrinterConfiguration());
    AtomicInteger sum = new AtomicInteger();
    workLists.forEach(workList -> sum.addAndGet(workList.getLocations().size()));
    this.total = sum.get();
  }

  private void overWriteToFile(CompilationUnit changed, String uri) {
    if (mode.equals(Injector.MODE.TEST)) {
      uri = uri.replace("src", "out");
    }
    String pathToFileDirectory = uri.substring(0, uri.lastIndexOf("/"));
    try {
      Files.createDirectories(Paths.get(pathToFileDirectory + "/"));
      FileWriter writer = new FileWriter(uri);
      String toWrite = keep ? LexicalPreservingPrinter.print(changed) : printer.print(changed);
      writer.write(toWrite);
      writer.flush();
      writer.close();
    } catch (IOException e) {
      throw new RuntimeException("Something terrible happened.");
    }
  }

  public Integer start() {
    ProgressBar pb = Helper.createProgressBar("Injector", total);
    for (WorkList workList : workLists) {
      CompilationUnit tree;
      try {
        CompilationUnit tmp = StaticJavaParser.parse(new File(workList.getUri()));
        tree = keep ? LexicalPreservingPrinter.setup(tmp) : tmp;
      } catch (FileNotFoundException exception) {
        continue;
      }
      for (Location location : workList.getLocations()) {
        try {
          if (Injector.LOG) {
            pb.step();
          }
          if (applyAtLocation(tree, location)) {
            processed++;
          }
        } catch (Exception ignored) {
        }
      }
      overWriteToFile(tree, workList.getUri());
    }
    if (Injector.LOG) {
      pb.stepTo(total);
    }
    pb.close();
    return processed;
  }

  private boolean applyAtLocation(CompilationUnit tree, Location location) {
    boolean success = false;
<<<<<<< HEAD
    TypeDeclaration<?> clazz =
        Helper.getClassOrInterfaceOrEnumDeclaration(tree, location.pkg, location.clazz);
=======
    NodeList<BodyDeclaration<?>> clazz =
        Helper.getClassOrInterfaceOrEnumDeclarationMembersByFlatName(tree, fix.className);
>>>>>>> ff6c50c2
    if (clazz == null) {
      return false;
    }
    switch (location.kind) {
      case "FIELD":
        success = applyClassField(clazz, location);
        break;
      case "METHOD":
        success = applyMethodReturn(clazz, location);
        break;
      case "PARAMETER":
        success = applyMethodParam(clazz, location);
        break;
    }
    if (success) {
      if (Helper.getPackageName(location.annotation) != null) {
        ImportDeclaration importDeclaration =
            StaticJavaParser.parseImport("import " + location.annotation + ";");
        if (!tree.getImports().contains(importDeclaration)) {
          tree.getImports().addFirst(importDeclaration);
        }
      }
    }
    return success;
  }

  private static void applyAnnotation(
      NodeWithAnnotations<?> node, String annotName, boolean inject) {
    final String annotSimpleName = Helper.simpleName(annotName);
    NodeList<AnnotationExpr> annots = node.getAnnotations();
    boolean exists =
        annots
            .stream()
            .anyMatch(
                annot -> {
                  String thisAnnotName = annot.getNameAsString();
                  return thisAnnotName.equals(annotName) || thisAnnotName.equals(annotSimpleName);
                });
    if (inject && !exists) {
      node.addMarkerAnnotation(annotSimpleName);
    }
    if (!inject) {
      annots.removeIf(
          annot -> {
            String thisAnnotName = annot.getNameAsString();
            return thisAnnotName.equals(annotName) || thisAnnotName.equals(annotSimpleName);
          });
    }
  }

<<<<<<< HEAD
  private boolean applyMethodParam(TypeDeclaration<?> clazz, Location location) {
=======
  private boolean applyMethodParam(NodeList<BodyDeclaration<?>> members, Fix fix) {
>>>>>>> ff6c50c2
    final boolean[] success = {false};
    members.forEach(
        bodyDeclaration ->
            bodyDeclaration.ifCallableDeclaration(
                callableDeclaration -> {
                  if (Helper.matchesCallableSignature(callableDeclaration, location.method)) {
                    for (Object p : callableDeclaration.getParameters()) {
                      if (p instanceof Parameter) {
                        Parameter param = (Parameter) p;
<<<<<<< HEAD
                        if (param.getName().toString().equals(location.variable)) {
                          applyAnnotation(
                              param, location.annotation, Boolean.parseBoolean(location.inject));
=======
                        if (param.getName().toString().equals(fix.variable)) {
                          applyAnnotation(param, fix.annotation, Boolean.parseBoolean(fix.inject));
>>>>>>> ff6c50c2
                          success[0] = true;
                        }
                      }
                    }
                  }
                }));
    return success[0];
  }

<<<<<<< HEAD
  private boolean applyMethodReturn(TypeDeclaration<?> clazz, Location location) {
    NodeList<BodyDeclaration<?>> members = clazz.getMembers();
=======
  private boolean applyMethodReturn(NodeList<BodyDeclaration<?>> members, Fix fix) {
>>>>>>> ff6c50c2
    final boolean[] success = {false};
    members.forEach(
        bodyDeclaration ->
            bodyDeclaration.ifCallableDeclaration(
                callableDeclaration -> {
                  if (Helper.matchesCallableSignature(callableDeclaration, location.method)) {
                    applyAnnotation(
                        callableDeclaration,
                        location.annotation,
                        Boolean.parseBoolean(location.inject));
                    success[0] = true;
                  }
                }));
    return success[0];
  }

<<<<<<< HEAD
  private boolean applyClassField(TypeDeclaration<?> clazz, Location location) {
=======
  private boolean applyClassField(NodeList<BodyDeclaration<?>> members, Fix fix) {
>>>>>>> ff6c50c2
    final boolean[] success = {false};
    members.forEach(
        bodyDeclaration ->
            bodyDeclaration.ifFieldDeclaration(
                fieldDeclaration -> {
                  NodeList<VariableDeclarator> vars =
                      fieldDeclaration.asFieldDeclaration().getVariables();
                  for (VariableDeclarator v : vars) {
<<<<<<< HEAD
                    if (v.getName().toString().equals(location.variable)) {
=======
                    if (v.getName().toString().equals(fix.variable)) {
>>>>>>> ff6c50c2
                      applyAnnotation(
                          fieldDeclaration,
                          location.annotation,
                          Boolean.parseBoolean(location.inject));
                      success[0] = true;
                      break;
                    }
                  }
                }));

    return success[0];
  }
}<|MERGE_RESOLUTION|>--- conflicted
+++ resolved
@@ -95,7 +95,7 @@
           if (Injector.LOG) {
             pb.step();
           }
-          if (applyAtLocation(tree, location)) {
+          if (applyLocationChange(tree, location)) {
             processed++;
           }
         } catch (Exception ignored) {
@@ -110,15 +110,10 @@
     return processed;
   }
 
-  private boolean applyAtLocation(CompilationUnit tree, Location location) {
+  private boolean applyLocationChange(CompilationUnit tree, Location location) {
     boolean success = false;
-<<<<<<< HEAD
-    TypeDeclaration<?> clazz =
-        Helper.getClassOrInterfaceOrEnumDeclaration(tree, location.pkg, location.clazz);
-=======
     NodeList<BodyDeclaration<?>> clazz =
-        Helper.getClassOrInterfaceOrEnumDeclarationMembersByFlatName(tree, fix.className);
->>>>>>> ff6c50c2
+        Helper.getClassOrInterfaceOrEnumDeclarationMembersByFlatName(tree, location.clazz);
     if (clazz == null) {
       return false;
     }
@@ -169,11 +164,7 @@
     }
   }
 
-<<<<<<< HEAD
-  private boolean applyMethodParam(TypeDeclaration<?> clazz, Location location) {
-=======
-  private boolean applyMethodParam(NodeList<BodyDeclaration<?>> members, Fix fix) {
->>>>>>> ff6c50c2
+  private boolean applyMethodParam(NodeList<BodyDeclaration<?>> members, Location location) {
     final boolean[] success = {false};
     members.forEach(
         bodyDeclaration ->
@@ -183,14 +174,9 @@
                     for (Object p : callableDeclaration.getParameters()) {
                       if (p instanceof Parameter) {
                         Parameter param = (Parameter) p;
-<<<<<<< HEAD
                         if (param.getName().toString().equals(location.variable)) {
                           applyAnnotation(
                               param, location.annotation, Boolean.parseBoolean(location.inject));
-=======
-                        if (param.getName().toString().equals(fix.variable)) {
-                          applyAnnotation(param, fix.annotation, Boolean.parseBoolean(fix.inject));
->>>>>>> ff6c50c2
                           success[0] = true;
                         }
                       }
@@ -200,12 +186,7 @@
     return success[0];
   }
 
-<<<<<<< HEAD
-  private boolean applyMethodReturn(TypeDeclaration<?> clazz, Location location) {
-    NodeList<BodyDeclaration<?>> members = clazz.getMembers();
-=======
-  private boolean applyMethodReturn(NodeList<BodyDeclaration<?>> members, Fix fix) {
->>>>>>> ff6c50c2
+  private boolean applyMethodReturn(NodeList<BodyDeclaration<?>> members, Location location) {
     final boolean[] success = {false};
     members.forEach(
         bodyDeclaration ->
@@ -222,11 +203,7 @@
     return success[0];
   }
 
-<<<<<<< HEAD
-  private boolean applyClassField(TypeDeclaration<?> clazz, Location location) {
-=======
-  private boolean applyClassField(NodeList<BodyDeclaration<?>> members, Fix fix) {
->>>>>>> ff6c50c2
+  private boolean applyClassField(NodeList<BodyDeclaration<?>> members, Location location) {
     final boolean[] success = {false};
     members.forEach(
         bodyDeclaration ->
@@ -235,11 +212,7 @@
                   NodeList<VariableDeclarator> vars =
                       fieldDeclaration.asFieldDeclaration().getVariables();
                   for (VariableDeclarator v : vars) {
-<<<<<<< HEAD
                     if (v.getName().toString().equals(location.variable)) {
-=======
-                    if (v.getName().toString().equals(fix.variable)) {
->>>>>>> ff6c50c2
                       applyAnnotation(
                           fieldDeclaration,
                           location.annotation,
