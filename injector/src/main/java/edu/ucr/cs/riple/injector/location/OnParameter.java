--- conflicted
+++ resolved
@@ -30,10 +30,6 @@
 import java.nio.file.Path;
 import java.util.Objects;
 import java.util.function.Consumer;
-<<<<<<< HEAD
-import javax.annotation.Nullable;
-=======
->>>>>>> 10102ff9
 
 /**
  * Represents a location for parameter element. This location is used to apply changes to a
@@ -62,36 +58,6 @@
     this(Helper.deserializePath(path), clazz, method, index);
   }
 
-<<<<<<< HEAD
-  @Override
-  @Nullable
-  protected Modification applyToMember(NodeList<BodyDeclaration<?>> members, Change change) {
-    final AtomicReference<Modification> ans = new AtomicReference<>();
-    members.forEach(
-        bodyDeclaration ->
-            bodyDeclaration.ifCallableDeclaration(
-                callableDeclaration -> {
-                  if (ans.get() != null) {
-                    // already found the member.
-                    return;
-                  }
-                  if (matcher.matchesCallableDeclaration(callableDeclaration)) {
-                    NodeList<?> params = callableDeclaration.getParameters();
-                    if (index < params.size()) {
-                      if (params.get(index) != null) {
-                        Node param = params.get(index);
-                        if (param instanceof Parameter) {
-                          ans.set(change.visit((Parameter) param));
-                        }
-                      }
-                    }
-                  }
-                }));
-    return ans.get();
-  }
-
-=======
->>>>>>> 10102ff9
   @Override
   public void ifParameter(Consumer<OnParameter> consumer) {
     consumer.accept(this);
@@ -133,11 +99,6 @@
   }
 
   @Override
-  public <R, P> R accept(LocationVisitor<R, P> v, P p) {
-    return v.visitParameter(this, p);
-  }
-
-  @Override
   public int hashCode() {
     return Objects.hash(super.hashCode(), method, index);
   }
