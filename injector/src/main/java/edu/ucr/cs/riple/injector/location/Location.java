/*
 * MIT License
 *
 * Copyright (c) 2020 Nima Karimipour
 *
 * Permission is hereby granted, free of charge, to any person obtaining a copy
 * of this software and associated documentation files (the "Software"), to deal
 * in the Software without restriction, including without limitation the rights
 * to use, copy, modify, merge, publish, distribute, sublicense, and/or sell
 * copies of the Software, and to permit persons to whom the Software is
 * furnished to do so, subject to the following conditions:
 *
 * The above copyright notice and this permission notice shall be included in
 * all copies or substantial portions of the Software.
 *
 * THE SOFTWARE IS PROVIDED "AS IS", WITHOUT WARRANTY OF ANY KIND, EXPRESS OR
 * IMPLIED, INCLUDING BUT NOT LIMITED TO THE WARRANTIES OF MERCHANTABILITY,
 * FITNESS FOR A PARTICULAR PURPOSE AND NONINFRINGEMENT. IN NO EVENT SHALL THE
 * AUTHORS OR COPYRIGHT HOLDERS BE LIABLE FOR ANY CLAIM, DAMAGES OR OTHER
 * LIABILITY, WHETHER IN AN ACTION OF CONTRACT, TORT OR OTHERWISE, ARISING FROM,
 * OUT OF OR IN CONNECTION WITH THE SOFTWARE OR THE USE OR OTHER DEALINGS IN
 * THE SOFTWARE.
 */

package edu.ucr.cs.riple.injector.location;

import com.github.javaparser.ast.CompilationUnit;
import com.github.javaparser.ast.NodeList;
import com.github.javaparser.ast.body.BodyDeclaration;
import com.google.common.base.Preconditions;
import com.google.common.collect.Sets;
import edu.ucr.cs.riple.injector.Helper;
import edu.ucr.cs.riple.injector.changes.Change;
import edu.ucr.cs.riple.injector.exceptions.TargetClassNotFound;
import edu.ucr.cs.riple.injector.modifications.Modification;
import java.util.Arrays;
import java.util.Objects;
import java.util.function.Consumer;
import javax.annotation.Nullable;
import org.json.simple.JSONObject;

public abstract class Location {
  public final LocationType type;
  public final String clazz;
  public String path;

  public enum KEYS {
    VARIABLES,
    PARAMETER,
    METHOD,
    KIND,
    CLASS,
    PKG,
    PATH,
    INJECT,
    ANNOTATION,
    INDEX
  }

  public Location(LocationType type, String path, String clazz) {
    this.type = type;
    this.clazz = clazz;
    this.path = path;
  }

  /**
   * Creates an instance of {@link Location} based on values written in a row of a TSV file. These
   * values should be in order of:
   *
   * <ol>
   *   <li>Element Kind
   *   <li>Fully qualified Class flat name
   *   <li>Method Signature
   *   <li>Parameter / Variable name
   *   <li>Index in the argument list (Applicable to only parameter types)
   *   <li>URI to file containing the target element
   * </ol>
   *
   * If Element Kind is {@code "null"}, {@code null} will be returned.
   *
   * @param values Array of values in the expected order described above.
   * @return Corresponding {@link Location} instance.
   */
  @Nullable
  public static Location createLocationFromArrayInfo(String[] values) {
    Preconditions.checkArgument(
        values.length >= 6,
        "Expected at least 6 arguments to create a Location instance but found: "
            + Arrays.toString(values));
    if (values[0] == null || values[0].equals("null")) {
      return null;
    }
    LocationType type = LocationType.getType(values[0]);
<<<<<<< HEAD
    String uri = Helper.extractPath(values[5]);
=======
    String path = values[5];
>>>>>>> 2be5a1a3
    String clazz = values[1];
    switch (type) {
      case FIELD:
        return new OnField(path, clazz, Sets.newHashSet(values[3]));
      case METHOD:
        return new OnMethod(path, clazz, values[2]);
      case PARAMETER:
        return new OnParameter(path, clazz, values[2], Integer.parseInt(values[4]));
    }
    throw new RuntimeException("Cannot reach this statement, values: " + Arrays.toString(values));
  }

  protected abstract Modification applyToMember(NodeList<BodyDeclaration<?>> clazz, Change change);

  protected abstract void fillJsonInformation(JSONObject res);

  /**
   * Applies the change to the target element on the given compilation unit tree.
   *
   * @param tree CompilationUnit Tree to locate the target element.
   * @param change Change to be applied on the target element.
   * @return true, if the change applied successfully.
   */
  public Modification apply(CompilationUnit tree, Change change) {
    NodeList<BodyDeclaration<?>> clazz;
    try {
      clazz = Helper.getTypeDeclarationMembersByFlatName(tree, this.clazz);
    } catch (TargetClassNotFound notFound) {
      System.err.println(notFound.getMessage());
      return null;
    }
    return applyToMember(clazz, change);
  }

  @SuppressWarnings("unchecked")
  public JSONObject getJson() {
    JSONObject res = new JSONObject();
    res.put(KEYS.CLASS, clazz);
    res.put(KEYS.KIND, type.toString());
    res.put(KEYS.PATH, path);
    fillJsonInformation(res);
    return res;
  }

  public void ifMethod(Consumer<OnMethod> consumer) {}

  public void ifParameter(Consumer<OnParameter> consumer) {}

  public void ifField(Consumer<OnField> consumer) {}

  public OnField toField() {
    if (this instanceof OnField) {
      return (OnField) this;
    }
    return null;
  }

  public OnMethod toMethod() {
    if (this instanceof OnMethod) {
      return (OnMethod) this;
    }
    // If location is of kind PARAMETER, toMethod will return the location of the enclosing method
    // of the parameter.
    if (this instanceof OnParameter) {
      return new OnMethod(path, clazz, toParameter().method);
    }
    return null;
  }

  public OnParameter toParameter() {
    if (this instanceof OnParameter) {
      return (OnParameter) this;
    }
    return null;
  }

  public boolean isOnMethod() {
    return false;
  }

  public boolean isOnField() {
    return false;
  }

  public boolean isOnParameter() {
    return false;
  }

  @Override
  public boolean equals(Object o) {
    if (this == o) {
      return true;
    }
    if (!(o instanceof Location)) {
      return false;
    }
    Location other = (Location) o;
    return type == other.type && clazz.equals(other.clazz);
  }

  @Override
  public int hashCode() {
    return Objects.hash(type, clazz);
  }
}<|MERGE_RESOLUTION|>--- conflicted
+++ resolved
@@ -91,11 +91,7 @@
       return null;
     }
     LocationType type = LocationType.getType(values[0]);
-<<<<<<< HEAD
-    String uri = Helper.extractPath(values[5]);
-=======
-    String path = values[5];
->>>>>>> 2be5a1a3
+    String path = Helper.extractPath(values[5]);
     String clazz = values[1];
     switch (type) {
       case FIELD:
