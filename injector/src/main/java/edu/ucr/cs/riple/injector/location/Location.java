/*
 * MIT License
 *
 * Copyright (c) 2020 Nima Karimipour
 *
 * Permission is hereby granted, free of charge, to any person obtaining a copy
 * of this software and associated documentation files (the "Software"), to deal
 * in the Software without restriction, including without limitation the rights
 * to use, copy, modify, merge, publish, distribute, sublicense, and/or sell
 * copies of the Software, and to permit persons to whom the Software is
 * furnished to do so, subject to the following conditions:
 *
 * The above copyright notice and this permission notice shall be included in
 * all copies or substantial portions of the Software.
 *
 * THE SOFTWARE IS PROVIDED "AS IS", WITHOUT WARRANTY OF ANY KIND, EXPRESS OR
 * IMPLIED, INCLUDING BUT NOT LIMITED TO THE WARRANTIES OF MERCHANTABILITY,
 * FITNESS FOR A PARTICULAR PURPOSE AND NONINFRINGEMENT. IN NO EVENT SHALL THE
 * AUTHORS OR COPYRIGHT HOLDERS BE LIABLE FOR ANY CLAIM, DAMAGES OR OTHER
 * LIABILITY, WHETHER IN AN ACTION OF CONTRACT, TORT OR OTHERWISE, ARISING FROM,
 * OUT OF OR IN CONNECTION WITH THE SOFTWARE OR THE USE OR OTHER DEALINGS IN
 * THE SOFTWARE.
 */

package edu.ucr.cs.riple.injector.location;

import com.google.common.base.Preconditions;
import com.google.common.collect.Sets;
import edu.ucr.cs.riple.injector.Helper;
import java.nio.file.Path;
import java.util.Arrays;
import java.util.Objects;
import java.util.function.Consumer;
import javax.annotation.Nullable;

/** Represents a location of an element in the source code. */
public abstract class Location {

  /** The type of the element. */
  public final LocationKind type;
  /** The flat name of enclosing class of the element. */
  public final String clazz;
  /** The path to the file containing the element. */
  public Path path;

  /**
   * Creates an instance of {@link Location} for a given type, path and class. This constructor is a
   * base class for all subclasses and must provide these values upon instantiation.
   *
   * @param type The type of the element.
   * @param path The path to the file containing the element.
   * @param clazz The flat name of the enclosing class of the element.
   */
  public Location(LocationKind type, Path path, String clazz) {
    this.type = type;
    this.clazz = clazz;
    this.path = path;
  }

  /**
   * Creates an instance of {@link Location} based on values written in a row of a TSV file. These
   * values should be in order of:
   *
   * <ol>
   *   <li>Element Kind
   *   <li>Fully qualified Class flat name
   *   <li>Method Signature
   *   <li>Parameter / Variable name
   *   <li>Index in the argument list (Applicable to only parameter types)
   *   <li>URI to file containing the target element
   * </ol>
   *
   * If Element Kind is {@code "null"}, {@code null} will be returned.
   *
   * @param values Array of values in the expected order described above.
   * @return Corresponding {@link Location} instance.
   */
  @Nullable
  public static Location createLocationFromArrayInfo(String[] values) {
    Preconditions.checkArgument(
        values.length >= 6,
        "Expected at least 6 arguments to create a Location instance but found: "
            + Arrays.toString(values));
    if (values[0] == null || values[0].equals("null")) {
      return null;
    }
    LocationKind type = LocationKind.getType(values[0]);
    Path path = Helper.deserializePath(values[5]);
    String clazz = values[1];
    switch (type) {
      case FIELD:
        return new OnField(path, clazz, Sets.newHashSet(values[3]));
      case METHOD:
        return new OnMethod(path, clazz, values[2]);
      case PARAMETER:
        return new OnParameter(path, clazz, values[2], Integer.parseInt(values[4]));
    }
    throw new RuntimeException("Cannot reach this statement, values: " + Arrays.toString(values));
  }

  /**
<<<<<<< HEAD
   * Applies the change to the element in this location.
   *
   * @param members The list of members of the enclosing class of the target element.
   * @param change The change to be applied on the target element.
   * @return The modification that should be applied on the source file.
   */
  @Nullable
  protected abstract Modification applyToMember(
      NodeList<BodyDeclaration<?>> members, Change change);

  /**
   * Applies the change to the target element on the given compilation unit tree.
   *
   * @param tree CompilationUnit Tree to locate the target element.
   * @param change Change to be applied on the target element.
   * @return The modification that should be applied on the source file.
   */
  @Nullable
  public Modification apply(CompilationUnit tree, Change change) {
    NodeList<BodyDeclaration<?>> clazz;
    try {
      clazz = Helper.getTypeDeclarationMembersByFlatName(tree, this.clazz);
    } catch (TargetClassNotFound notFound) {
      System.err.println(notFound.getMessage());
      return null;
    }
    return applyToMember(clazz, change);
  }

  /**
=======
>>>>>>> 10102ff9
   * If this location is of kind {@link LocationKind#METHOD}, calls the consumer on the location.
   *
   * @param consumer The consumer to be called.
   */
  public void ifMethod(Consumer<OnMethod> consumer) {}

  /**
   * If this location is of kind {@link LocationKind#PARAMETER}, calls the consumer on the location.
   *
   * @param consumer The consumer to be called.
   */
  public void ifParameter(Consumer<OnParameter> consumer) {}
  /**
   * If this location is of kind {@link LocationKind#FIELD}, calls the consumer on the location.
   *
   * @param consumer The consumer to be called.
   */
  public void ifField(Consumer<OnField> consumer) {}

  /**
   * Returns downcast of this instance to {@link OnField} if this location is of kind {@link
   * LocationKind#FIELD}, Otherwise, returns null.
   *
   * @return The {@link OnField} instance of this location if it is of kind {@link
   *     LocationKind#FIELD}, null otherwise.
   */
  public OnField toField() {
    if (this instanceof OnField) {
      return (OnField) this;
    }
    return null;
  }

  /**
   * Returns downcast of this instance to {@link OnMethod} if this location is of kind {@link
   * LocationKind#METHOD}, Otherwise, returns null.
   *
   * @return The {@link OnMethod} instance of this location if it is of kind {@link
   *     LocationKind#METHOD}, null otherwise.
   */
  public OnMethod toMethod() {
    if (this instanceof OnMethod) {
      return (OnMethod) this;
    }
    // If location is of kind PARAMETER, toMethod will return the location of the enclosing method
    // of the parameter.
    if (this instanceof OnParameter) {
      return new OnMethod(path, clazz, toParameter().method);
    }
    return null;
  }

  /**
   * Returns downcast of this instance to {@link OnParameter} if this location is of kind {@link
   * LocationKind#PARAMETER}, Otherwise, returns null.
   *
   * @return The {@link OnParameter} instance of this location if it is of kind {@link
   *     LocationKind#PARAMETER}, null otherwise.
   */
  public OnParameter toParameter() {
    if (this instanceof OnParameter) {
      return (OnParameter) this;
    }
    return null;
  }

  /**
   * Returns true if this location is of kind {@link LocationKind#METHOD}.
   *
   * @return true if this location is of kind {@link LocationKind#METHOD}.
   */
  public boolean isOnMethod() {
    return false;
  }

  /**
   * Returns true if this location is of kind {@link LocationKind#FIELD}.
   *
   * @return true if this location is of kind {@link LocationKind#FIELD}.
   */
  public boolean isOnField() {
    return false;
  }

  /**
   * Returns true if this location is of kind {@link LocationKind#PARAMETER}.
   *
   * @return true if this location is of kind {@link LocationKind#PARAMETER}.
   */
  public boolean isOnParameter() {
    return false;
  }

  @Override
  public boolean equals(Object o) {
    if (this == o) {
      return true;
    }
    if (!(o instanceof Location)) {
      return false;
    }
    Location other = (Location) o;
    return type == other.type && clazz.equals(other.clazz);
  }

  /**
   * Applies a visitor to this location.
   *
   * @param <R> the return type of the visitor's methods
   * @param <P> the type of the additional parameter to the visitor's methods
   * @param v the visitor operating on this type
   * @param p additional parameter to the visitor
   * @return a visitor-specified result
   */
  public abstract <R, P> R accept(LocationVisitor<R, P> v, P p);

  @Override
  public int hashCode() {
    return Objects.hash(type, clazz);
  }

  /**
   * Returns the fully qualified class name of the target element.
   *
   * @return Fully qualified class name of the target element.
   */
  public String getClazz() {
    return clazz;
  }
}<|MERGE_RESOLUTION|>--- conflicted
+++ resolved
@@ -99,39 +99,6 @@
   }
 
   /**
-<<<<<<< HEAD
-   * Applies the change to the element in this location.
-   *
-   * @param members The list of members of the enclosing class of the target element.
-   * @param change The change to be applied on the target element.
-   * @return The modification that should be applied on the source file.
-   */
-  @Nullable
-  protected abstract Modification applyToMember(
-      NodeList<BodyDeclaration<?>> members, Change change);
-
-  /**
-   * Applies the change to the target element on the given compilation unit tree.
-   *
-   * @param tree CompilationUnit Tree to locate the target element.
-   * @param change Change to be applied on the target element.
-   * @return The modification that should be applied on the source file.
-   */
-  @Nullable
-  public Modification apply(CompilationUnit tree, Change change) {
-    NodeList<BodyDeclaration<?>> clazz;
-    try {
-      clazz = Helper.getTypeDeclarationMembersByFlatName(tree, this.clazz);
-    } catch (TargetClassNotFound notFound) {
-      System.err.println(notFound.getMessage());
-      return null;
-    }
-    return applyToMember(clazz, change);
-  }
-
-  /**
-=======
->>>>>>> 10102ff9
    * If this location is of kind {@link LocationKind#METHOD}, calls the consumer on the location.
    *
    * @param consumer The consumer to be called.
@@ -150,6 +117,14 @@
    * @param consumer The consumer to be called.
    */
   public void ifField(Consumer<OnField> consumer) {}
+
+  /**
+   * If this location is of kind {@link LocationKind#LOCAL_VARIABLE}, calls the consumer on the
+   * location.
+   *
+   * @param consumer The consumer to be called.
+   */
+  public void ifLocalVariable(Consumer<OnLocalVariable> consumer) {}
 
   /**
    * Returns downcast of this instance to {@link OnField} if this location is of kind {@link
@@ -199,6 +174,20 @@
   }
 
   /**
+   * Returns downcast of this instance to {@link OnLocalVariable} if this location is of kind {@link
+   * LocationKind#LOCAL_VARIABLE}, Otherwise, returns null.
+   *
+   * @return The {@link OnLocalVariable} instance of this location if it is of kind {@link
+   *     LocationKind#LOCAL_VARIABLE}, null otherwise.
+   */
+  public OnLocalVariable toLocalVariable() {
+    if (this instanceof OnLocalVariable) {
+      return (OnLocalVariable) this;
+    }
+    return null;
+  }
+
+  /**
    * Returns true if this location is of kind {@link LocationKind#METHOD}.
    *
    * @return true if this location is of kind {@link LocationKind#METHOD}.
@@ -222,6 +211,15 @@
    * @return true if this location is of kind {@link LocationKind#PARAMETER}.
    */
   public boolean isOnParameter() {
+    return false;
+  }
+
+  /**
+   * Returns true if this location is of kind {@link LocationKind#LOCAL_VARIABLE}.
+   *
+   * @return true if this location is of kind {@link LocationKind#LOCAL_VARIABLE}.
+   */
+  public boolean isOnLocalVariable() {
     return false;
   }
 
