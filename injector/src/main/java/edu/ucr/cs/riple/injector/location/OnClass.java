--- conflicted
+++ resolved
@@ -27,11 +27,6 @@
 import edu.ucr.cs.riple.injector.Helper;
 import java.nio.file.Path;
 import java.util.regex.Pattern;
-<<<<<<< HEAD
-import org.json.simple.JSONObject;
-=======
-import javax.annotation.Nullable;
->>>>>>> 4e6d8f54
 
 /** Represents a location for class element. This location is used to apply changes to a class. */
 public class OnClass extends Location {
