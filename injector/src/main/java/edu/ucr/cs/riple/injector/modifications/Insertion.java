--- conflicted
+++ resolved
@@ -36,12 +36,7 @@
   }
 
   @Override
-<<<<<<< HEAD
   public void visit(List<String> lines, FileOffsetStore offsetStore) {
-    String toInsert;
-=======
-  public void visit(List<String> lines) {
->>>>>>> 00c9852c
     String line = lines.get(startPosition.line);
     lines.set(
         startPosition.line,
