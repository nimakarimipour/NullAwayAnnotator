--- conflicted
+++ resolved
@@ -53,23 +53,8 @@
   public <T extends Change> Set<FileOffsetStore> start(Set<T> changes) {
     // Start method does not support addition and deletion on same element. Should be split into
     // call for addition and deletion separately.
-<<<<<<< HEAD
     Map<String, List<Change>> map =
-        changes.stream().collect(groupingBy(change -> Helper.extractPath(change.location.uri)));
-=======
-    Map<String, List<Change>> map = new HashMap<>();
-    changes.forEach(
-        change -> {
-          String path = Helper.extractPath(change.location.path);
-          if (map.containsKey(path)) {
-            map.get(path).add(change);
-          } else {
-            List<Change> newList = new ArrayList<>();
-            newList.add(change);
-            map.put(path, newList);
-          }
-        });
->>>>>>> 2be5a1a3
+        changes.stream().collect(groupingBy(change -> Helper.extractPath(change.location.path)));
     Set<FileOffsetStore> offsets = new HashSet<>();
     map.forEach(
         (path, changeList) -> {
@@ -146,7 +131,6 @@
    * @return Offset changes of source file.
    */
   public Set<FileOffsetStore> removeAnnotations(Set<RemoveAnnotation> requests) {
-    System.out.println("Test");
     return this.start(requests);
   }
 }