--- conflicted
+++ resolved
@@ -28,6 +28,7 @@
 import com.github.javaparser.ast.NodeList;
 import com.github.javaparser.ast.body.BodyDeclaration;
 import com.github.javaparser.ast.body.VariableDeclarator;
+import edu.ucr.cs.riple.injector.Helper;
 import edu.ucr.cs.riple.injector.changes.Change;
 import edu.ucr.cs.riple.injector.modifications.Modification;
 import java.nio.file.Path;
@@ -55,23 +56,15 @@
    */
   public final Set<String> variables;
 
-<<<<<<< HEAD
   public OnField(Path path, String clazz, Set<String> variables) {
-=======
-  public OnField(String path, String clazz, Set<String> variables) {
->>>>>>> 2be5a1a3
     super(LocationType.FIELD, path, clazz);
     this.variables = variables;
   }
 
-<<<<<<< HEAD
-  @Override
-  public Location duplicate() {
-    return new OnField(path, clazz, new HashSet<>(variables));
+  public OnField(String path, String clazz, Set<String> variables) {
+    this(Helper.extractPath(path), clazz, variables);
   }
 
-=======
->>>>>>> 2be5a1a3
   @SuppressWarnings("unchecked")
   @Override
   protected void fillJsonInformation(JSONObject res) {
