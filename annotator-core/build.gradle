/*
 * MIT License
 *
 * Copyright (c) 2020 Nima Karimipour
 *
 * Permission is hereby granted, free of charge, to any person obtaining a copy
 * of this software and associated documentation files (the "Software"), to deal
 * in the Software without restriction, including without limitation the rights
 * to use, copy, modify, merge, publish, distribute, sublicense, and/or sell
 * copies of the Software, and to permit persons to whom the Software is
 * furnished to do so, subject to the following conditions:
 *
 * The above copyright notice and this permission notice shall be included in
 * all copies or substantial portions of the Software.
 *
 * THE SOFTWARE IS PROVIDED "AS IS", WITHOUT WARRANTY OF ANY KIND, EXPRESS OR
 * IMPLIED, INCLUDING BUT NOT LIMITED TO THE WARRANTIES OF MERCHANTABILITY,
 * FITNESS FOR A PARTICULAR PURPOSE AND NONINFRINGEMENT. IN NO EVENT SHALL THE
 * AUTHORS OR COPYRIGHT HOLDERS BE LIABLE FOR ANY CLAIM, DAMAGES OR OTHER
 * LIABILITY, WHETHER IN AN ACTION OF CONTRACT, TORT OR OTHERWISE, ARISING FROM,
 * OUT OF OR IN CONNECTION WITH THE SOFTWARE OR THE USE OR OTHER DEALINGS IN
 * THE SOFTWARE.
 */

import com.vanniktech.maven.publish.SonatypeHost

plugins {
    id 'com.github.sherter.google-java-format' version '0.9'
    id 'com.github.johnrengelman.shadow' version '7.1.2'
    id 'maven-publish'
    id 'application'
    id "com.vanniktech.maven.publish"
}

application {
    mainClass = 'edu.ucr.cs.riple.core.Main'
}

dependencies {

    implementation project(':injector')
    implementation project(':annotator-scanner')
    implementation deps.build.guava
    implementation deps.build.json
    implementation deps.build.progressbar
    implementation deps.build.javaparser
    implementation deps.build.commonscli
    testImplementation deps.build.commonsio
    testImplementation 'junit:junit:4.13.1'
    testImplementation deps.test.mockito

}

// Exclude formatting files under resources
googleJavaFormat {
    exclude 'src/test/resources/**/*.java'
}

// Should be the latest supporting version of NullAway.
<<<<<<< HEAD
def NULLAWAY_TEST = "0.10.19-SNAPSHOT"
=======
def NULLAWAY_TEST = "0.10.19"
>>>>>>> 9ecb823f

tasks.test.dependsOn(':annotator-scanner:publishToMavenLocal')

// Set up environment variables for test configuration tu run with the latest development version.
tasks.test.doFirst {
    environment "NULLAWAY_TEST_VERSION", NULLAWAY_TEST
    environment "ANNOTATOR_VERSION", project.version
}

publishing {
    publications {
        shadow(MavenPublication) { publication ->
            project.shadow.component(publication)
        }
    }

    mavenPublishing {
        publishToMavenCentral(SonatypeHost.S01)
    }

    repositories {
        mavenLocal()
    }
}

jar {
    // add this classifier to prevent overwriting jar and shadowJar outputs to preserve incremental build of gradle.
    archiveClassifier = "nonshadow"
}

// To remove the "-all" postfix from the produced jar file.
shadowJar {
    archiveClassifier = null
}

// Configure test environment
def nullawayVersionMap = [0:"0.10.4", 1:"0.10.5"]
tasks.register("configureNullAwayVersion"){
    if(!project.hasProperty("nullaway-serialization-format-version")){
        return
    }
    NULLAWAY_TEST = nullawayVersionMap.get((project.getProperty("nullaway-serialization-format-version")) as int)
    println "NullAway Test version changed to: " + NULLAWAY_TEST

    // exclude unsupported tests below...
    switch (NULLAWAY_TEST){
        case "0.10.4":
            test {
                filter {
                    excludeTest "edu.ucr.cs.riple.core.CoreTest", "errorInFieldDeclarationSuppressRemainingErrorsTest"
                    excludeTest "edu.ucr.cs.riple.core.CoreTest", "initializationErrorWithMultipleConstructors"
                }
            }
            break
    }
}
tasks.test.dependsOn("configureNullAwayVersion")<|MERGE_RESOLUTION|>--- conflicted
+++ resolved
@@ -57,11 +57,7 @@
 }
 
 // Should be the latest supporting version of NullAway.
-<<<<<<< HEAD
-def NULLAWAY_TEST = "0.10.19-SNAPSHOT"
-=======
 def NULLAWAY_TEST = "0.10.19"
->>>>>>> 9ecb823f
 
 tasks.test.dependsOn(':annotator-scanner:publishToMavenLocal')
 
