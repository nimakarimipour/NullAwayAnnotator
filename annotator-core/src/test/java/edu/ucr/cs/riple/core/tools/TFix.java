/*
 * MIT License
 *
 * Copyright (c) 2022 Nima Karimipour
 *
 * Permission is hereby granted, free of charge, to any person obtaining a copy
 * of this software and associated documentation files (the "Software"), to deal
 * in the Software without restriction, including without limitation the rights
 * to use, copy, modify, merge, publish, distribute, sublicense, and/or sell
 * copies of the Software, and to permit persons to whom the Software is
 * furnished to do so, subject to the following conditions:
 *
 * The above copyright notice and this permission notice shall be included in
 * all copies or substantial portions of the Software.
 *
 * THE SOFTWARE IS PROVIDED "AS IS", WITHOUT WARRANTY OF ANY KIND, EXPRESS OR
 * IMPLIED, INCLUDING BUT NOT LIMITED TO THE WARRANTIES OF MERCHANTABILITY,
 * FITNESS FOR A PARTICULAR PURPOSE AND NONINFRINGEMENT. IN NO EVENT SHALL THE
 * AUTHORS OR COPYRIGHT HOLDERS BE LIABLE FOR ANY CLAIM, DAMAGES OR OTHER
 * LIABILITY, WHETHER IN AN ACTION OF CONTRACT, TORT OR OTHERWISE, ARISING FROM,
 * OUT OF OR IN CONNECTION WITH THE SOFTWARE OR THE USE OR OTHER DEALINGS IN
 * THE SOFTWARE.
 */

package edu.ucr.cs.riple.core.tools;

import com.google.common.collect.ImmutableSet;
import edu.ucr.cs.riple.core.metadata.index.Fix;
import edu.ucr.cs.riple.injector.location.Location;

/**
 * Wrapper class for {@link Fix} used to create dummy fixes (with default values) as part of {@link
 * TReport} matchers, which in turn are used by tests to define expected reports to be matched by
 * the actual reports produced by the test case.
 */
public class TFix extends Fix {

  public TFix(Location location) {
<<<<<<< HEAD
    super(new DefaultAnnotation(location), "null", true);
=======
    super(new DefaultAnnotation(location), ImmutableSet.of(), true);
>>>>>>> bf2f116a
  }
}<|MERGE_RESOLUTION|>--- conflicted
+++ resolved
@@ -36,10 +36,6 @@
 public class TFix extends Fix {
 
   public TFix(Location location) {
-<<<<<<< HEAD
-    super(new DefaultAnnotation(location), "null", true);
-=======
     super(new DefaultAnnotation(location), ImmutableSet.of(), true);
->>>>>>> bf2f116a
   }
 }