/*
 * MIT License
 *
 * Copyright (c) 2022 Nima Karimipour
 *
 * Permission is hereby granted, free of charge, to any person obtaining a copy
 * of this software and associated documentation files (the "Software"), to deal
 * in the Software without restriction, including without limitation the rights
 * to use, copy, modify, merge, publish, distribute, sublicense, and/or sell
 * copies of the Software, and to permit persons to whom the Software is
 * furnished to do so, subject to the following conditions:
 *
 * The above copyright notice and this permission notice shall be included in
 * all copies or substantial portions of the Software.
 *
 * THE SOFTWARE IS PROVIDED "AS IS", WITHOUT WARRANTY OF ANY KIND, EXPRESS OR
 * IMPLIED, INCLUDING BUT NOT LIMITED TO THE WARRANTIES OF MERCHANTABILITY,
 * FITNESS FOR A PARTICULAR PURPOSE AND NONINFRINGEMENT. IN NO EVENT SHALL THE
 * AUTHORS OR COPYRIGHT HOLDERS BE LIABLE FOR ANY CLAIM, DAMAGES OR OTHER
 * LIABILITY, WHETHER IN AN ACTION OF CONTRACT, TORT OR OTHERWISE, ARISING FROM,
 * OUT OF OR IN CONNECTION WITH THE SOFTWARE OR THE USE OR OTHER DEALINGS IN
 * THE SOFTWARE.
 */

package edu.ucr.cs.riple.core.tools;

import static org.junit.Assert.fail;

import edu.ucr.cs.riple.core.AnalysisMode;
import edu.ucr.cs.riple.core.Annotator;
import edu.ucr.cs.riple.core.Config;
import edu.ucr.cs.riple.core.ModuleInfo;
import edu.ucr.cs.riple.core.Report;
import edu.ucr.cs.riple.injector.Helper;
import edu.ucr.cs.riple.scanner.generatedcode.SourceType;
import java.io.IOException;
import java.nio.charset.Charset;
import java.nio.file.Files;
import java.nio.file.Path;
import java.nio.file.Paths;
import java.util.ArrayList;
import java.util.Arrays;
import java.util.Collection;
import java.util.HashMap;
import java.util.HashSet;
import java.util.List;
import java.util.Map;
import java.util.Set;
import java.util.function.BiPredicate;
import java.util.stream.Collectors;
import java.util.stream.Stream;
import org.apache.commons.io.FileUtils;

public class CoreTestHelper {

  private final Set<TReport> expectedReports;
  private final Path projectPath;
  private final Path srcSet;
  private final List<String> modules;
  private final Path outDirPath;
  private final Map<String, String[]> fileMap;
  private BiPredicate<TReport, Report> predicate;
  private int depth = 1;
  private boolean requestCompleteLoop = false;
  private boolean disableBailout = false;
  private boolean forceResolveActivated = false;
  private boolean downstreamDependencyAnalysisActivated = false;
  private boolean deactivateInference = false;
  private AnalysisMode mode = AnalysisMode.LOCAL;
  private Config config;

  public CoreTestHelper(Path projectPath, Path outDirPath, List<String> modules) {
    this.projectPath = projectPath;
    this.outDirPath = outDirPath;
    this.expectedReports = new HashSet<>();
    this.fileMap = new HashMap<>();
    this.srcSet = this.projectPath.resolve("src").resolve("main").resolve("java").resolve("test");
    this.modules = modules;
  }

  public CoreTestHelper addInputLines(String path, String... lines) {
    if (fileMap.containsKey(path)) {
      throw new IllegalArgumentException("File at path: " + path + " already exists.");
    }
    fileMap.put(path, lines);
    return this;
  }

  public CoreTestHelper setPredicate(BiPredicate<TReport, Report> predicate) {
    this.predicate = predicate;
    return this;
  }

  public CoreTestHelper addInputSourceFile(String path, String inputFilePath) {
    try {
      return addInputLines(
          path,
          FileUtils.readFileToString(
              Utility.getPathOfResource(inputFilePath).toFile(), Charset.defaultCharset()));
    } catch (IOException e) {
      throw new RuntimeException("Failed to add source input", e);
    }
  }

  public CoreTestHelper disableBailOut() {
    disableBailout = true;
    return this;
  }

  public CoreTestHelper addInputDirectory(String path, String inputDirectoryPath) {
    Path dir = Utility.getPathOfResource(inputDirectoryPath);
    try {
      FileUtils.copyDirectory(dir.toFile(), srcSet.getParent().resolve(path).toFile());
    } catch (IOException e) {
      throw new RuntimeException(e);
    }
    return this;
  }

  public CoreTestHelper addExpectedReports(TReport... reports) {
    this.expectedReports.addAll(Arrays.asList(reports));
    return this;
  }

  public CoreTestHelper toDepth(int depth) {
    this.depth = depth;
    return this;
  }

  public CoreTestHelper requestCompleteLoop() {
    this.requestCompleteLoop = true;
    return this;
  }

  public CoreTestHelper enableDownstreamDependencyAnalysis(AnalysisMode mode) {
    this.downstreamDependencyAnalysisActivated = true;
    if (mode.equals(AnalysisMode.LOCAL)) {
      throw new IllegalArgumentException(
          "Cannot perform downstream dependencies analysis with mode: " + mode.name());
    }
    this.mode = mode;
    return this;
  }

  public CoreTestHelper enableForceResolve() {
    this.forceResolveActivated = true;
    return this;
  }

  public CoreTestHelper deactivateInference() {
    this.deactivateInference = true;
    this.forceResolveActivated = true;
    return this;
  }

  public CoreTestHelper enableDownstreamDependencyAnalysis() {
    return enableDownstreamDependencyAnalysis(AnalysisMode.LOWER_BOUND);
  }

  public void start() {
    Path configPath = outDirPath.resolve("config.json");
    createFiles();
    checkSourcePackages();
    makeAnnotatorConfigFile(configPath);
    config = new Config(configPath);
    Annotator annotator = new Annotator(config);
    annotator.start();
    if (predicate == null) {
      predicate =
          (expected, found) ->
              expected.root.change.location.equals(found.root.change.location)
                  && expected.getExpectedValue() == found.getOverallEffect(config);
    }
    compare(new ArrayList<>(annotator.cache.reports()));
    checkBuildsStatus();
  }

  private void checkBuildsStatus() {
    if (mode.equals(AnalysisMode.STRICT) && modules.size() > 1) {
      // Build downstream dependencies.
      Utility.executeCommand(config.downstreamDependenciesBuildCommand);
      // Verify no error is reported in downstream dependencies.
      for (int i = 1; i < modules.size(); i++) {
        Path path = outDirPath.resolve(i + "").resolve("errors.tsv");
        try {
          List<String> lines = Files.readAllLines(path);
          if (lines.size() != 1) {
            fail(
                "Strict mode introduced errors in downstream dependency module: "
                    + modules.get(i)
                    + ", errors:\n"
                    + lines);
          }
        } catch (IOException e) {
          throw new RuntimeException("Exception happened while reading file at: " + path);
        }
      }
    }
    if (forceResolveActivated) {
      // Check no error will be reported in Target module
      Utility.executeCommand(config.buildCommand);
      Path path = outDirPath.resolve("0").resolve("errors.tsv");
      try {
        List<String> lines = Files.readAllLines(path);
        if (lines.size() != 1) {
          fail("Force Resolve Mode did not resolve all errors:\n" + lines);
        }
      } catch (IOException e) {
        throw new RuntimeException("Exception happened while reading file at: " + path);
      }
    }
  }

  /** Checks if all src inputs are subpackages of test package. */
  private void checkSourcePackages() {
    try (Stream<Path> walk = Files.walk(projectPath)) {
      walk.filter(path -> path.toFile().isFile() && path.toFile().getName().endsWith(".java"))
          .forEach(
              path -> {
                if (!Helper.srcIsUnderClassClassPath(path, "test")) {
                  throw new IllegalArgumentException(
                      "Source files must have package declaration starting with \"test\": " + path);
                }
              });
    } catch (IOException e) {
      throw new RuntimeException("Error happened in processing src under: " + projectPath, e);
    }
  }

  private void compare(Collection<Report> actualOutput) {
    List<Report> notFound = new ArrayList<>();
    for (TReport expected : expectedReports) {
      if (actualOutput.stream().noneMatch(report -> predicate.test(expected, report))) {
        notFound.add(expected);
      } else {
        actualOutput.remove(expected);
      }
    }
    if (notFound.size() == 0 && actualOutput.size() == 0) {
      return;
    }
    StringBuilder errorMessage = new StringBuilder();
    if (notFound.size() != 0) {
      errorMessage
          .append(notFound.size())
          .append(" expected Reports were NOT found:")
          .append("\n")
          .append(notFound.stream().map(Report::toString).collect(Collectors.joining("\n")))
          .append("\n");
    }
    if (actualOutput.size() != 0) {
      errorMessage
          .append(actualOutput.size())
          .append(" unexpected Reports were found:")
          .append("\n")
          .append(actualOutput.stream().map(Report::toString).collect(Collectors.joining("\n")))
          .append("\n");
    }
    fail(errorMessage.toString());
  }

  public void makeAnnotatorConfigFile(Path configPath) {
    Config.Builder builder = new Config.Builder();
    final int[] id = {0};
    builder.configPaths =
        modules.stream()
            .map(
                name ->
                    new ModuleInfo(
                        id[0]++,
                        outDirPath,
                        outDirPath.resolve(name + "-nullaway.xml"),
                        outDirPath.resolve(name + "-scanner.xml")))
            .collect(Collectors.toList());
    builder.nullableAnnotation = "javax.annotation.Nullable";
    builder.initializerAnnotation = "test.Initializer";
    builder.outputDir = outDirPath.toString();
    builder.depth = depth;
    builder.bailout = !disableBailout;
    builder.redirectBuildOutputToStdErr = true;
    builder.chain = true;
    builder.outerLoopActivation = requestCompleteLoop;
<<<<<<< HEAD
=======
    builder.useParallelProcessor = true;
>>>>>>> 79bf04f7
    builder.downStreamDependenciesAnalysisActivated = downstreamDependencyAnalysisActivated;
    builder.mode = mode;
    builder.inferenceActivated = !deactivateInference;
    builder.forceResolveActivation = forceResolveActivated;
    builder.useCacheImpact = true;
    builder.sourceTypes.add(SourceType.LOMBOK);
    builder.cache = true;
    builder.useCacheImpact = getModeFromEnvironment("ANNOTATOR_TEST_DISABLE_CACHING");
    builder.useParallelProcessor =
        getModeFromEnvironment("ANNOTATOR_TEST_DISABLE_PARALLEL_PROCESSING");
    if (downstreamDependencyAnalysisActivated) {
      builder.buildCommand =
          Utility.computeBuildCommandWithLibraryModelLoaderDependency(
              this.projectPath, this.outDirPath, modules);
      builder.downstreamBuildCommand = builder.buildCommand;
      builder.nullawayLibraryModelLoaderPath =
          Utility.getPathToLibraryModel(outDirPath)
              .resolve(
                  Paths.get(
                      "src",
                      "main",
                      "resources",
                      "edu",
                      "ucr",
                      "cs",
                      "riple",
                      "librarymodel",
                      "nullable-methods.tsv"));
    } else {
      builder.buildCommand =
          Utility.computeBuildCommand(this.projectPath, this.outDirPath, modules);
    }
    builder.write(configPath);
  }

  private boolean getModeFromEnvironment(String environmentVariableName) {
    String value = System.getenv(environmentVariableName);
    if (value == null || value.isEmpty()) {
      return true;
    }
    return !Boolean.parseBoolean(value);
  }

  private void createFiles() {
    fileMap.forEach(
        (key, value) -> {
          try {
            FileUtils.writeLines(srcSet.resolve(key).toFile(), Arrays.asList(value));
          } catch (IOException e) {
            throw new RuntimeException("Failed to write line at: " + key, e);
          }
        });
  }

  public Config getConfig() {
    if (config == null) {
      throw new IllegalStateException(
          "Config has not been initialized yet, can only access it after a call of start method.");
    }
    return config;
  }

  /**
   * Returns path to src directory where all test inputs exist.
   *
   * @return Path to root src directory.
   */
  public Path getSourceRoot() {
    return getConfig()
        .globalDir
        .resolve("unittest")
        .resolve("src")
        .resolve("main")
        .resolve("java")
        .resolve("test");
  }
}<|MERGE_RESOLUTION|>--- conflicted
+++ resolved
@@ -280,10 +280,7 @@
     builder.redirectBuildOutputToStdErr = true;
     builder.chain = true;
     builder.outerLoopActivation = requestCompleteLoop;
-<<<<<<< HEAD
-=======
     builder.useParallelProcessor = true;
->>>>>>> 79bf04f7
     builder.downStreamDependenciesAnalysisActivated = downstreamDependencyAnalysisActivated;
     builder.mode = mode;
     builder.inferenceActivated = !deactivateInference;
