--- conflicted
+++ resolved
@@ -48,15 +48,6 @@
    */
   public FieldRegistry(Config config, ModuleInfo module) {
     this(config, ImmutableSet.of(module));
-<<<<<<< HEAD
-  }
-
-  @Override
-  protected void setup() {
-    super.setup();
-    this.uninitializedFields = MultimapBuilder.hashKeys().hashSetValues().build();
-=======
->>>>>>> 538dfec4
   }
 
   /**
