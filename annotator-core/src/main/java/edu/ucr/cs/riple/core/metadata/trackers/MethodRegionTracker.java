/*
 * MIT License
 *
 * Copyright (c) 2020 Nima Karimipour
 *
 * Permission is hereby granted, free of charge, to any person obtaining a copy
 * of this software and associated documentation files (the "Software"), to deal
 * in the Software without restriction, including without limitation the rights
 * to use, copy, modify, merge, publish, distribute, sublicense, and/or sell
 * copies of the Software, and to permit persons to whom the Software is
 * furnished to do so, subject to the following conditions:
 *
 * The above copyright notice and this permission notice shall be included in
 * all copies or substantial portions of the Software.
 *
 * THE SOFTWARE IS PROVIDED "AS IS", WITHOUT WARRANTY OF ANY KIND, EXPRESS OR
 * IMPLIED, INCLUDING BUT NOT LIMITED TO THE WARRANTIES OF MERCHANTABILITY,
 * FITNESS FOR A PARTICULAR PURPOSE AND NONINFRINGEMENT. IN NO EVENT SHALL THE
 * AUTHORS OR COPYRIGHT HOLDERS BE LIABLE FOR ANY CLAIM, DAMAGES OR OTHER
 * LIABILITY, WHETHER IN AN ACTION OF CONTRACT, TORT OR OTHERWISE, ARISING FROM,
 * OUT OF OR IN CONNECTION WITH THE SOFTWARE OR THE USE OR OTHER DEALINGS IN
 * THE SOFTWARE.
 */

package edu.ucr.cs.riple.core.metadata.trackers;

import com.google.common.collect.ImmutableSet;
import edu.ucr.cs.riple.core.Config;
import edu.ucr.cs.riple.core.Context;
import edu.ucr.cs.riple.core.metadata.MetaData;
import edu.ucr.cs.riple.core.metadata.method.MethodRecord;
import edu.ucr.cs.riple.injector.location.Location;
import edu.ucr.cs.riple.injector.location.OnMethod;
import edu.ucr.cs.riple.scanner.Serializer;
import java.util.Optional;
import java.util.Set;
import java.util.stream.Collectors;

/** Tracker for Methods. */
public class MethodRegionTracker extends MetaData<TrackerNode> implements RegionTracker {

  private final Context context;

  public MethodRegionTracker(Config config, Context context) {
    super(
        config,
        context.getModules().stream()
            .map(info -> info.dir.resolve(Serializer.METHOD_IMPACTED_REGION_FILE_NAME))
            .collect(ImmutableSet.toImmutableSet()));
    this.context = context;
  }

  @Override
  protected TrackerNode addNodeByLine(String[] values) {
    return config.deserializer.deserializeTrackerNode(values);
  }

  @Override
  public Optional<Set<Region>> getRegions(Location location) {
    if (!location.isOnMethod()) {
      return Optional.empty();
    }
    OnMethod onMethod = location.toMethod();
    // Add callers of method.
    Set<Region> regions = getCallersOfMethod(onMethod.clazz, onMethod.method);
    // Add method itself.
    regions.add(new Region(onMethod.clazz, onMethod.method));
    // Add immediate super method.
<<<<<<< HEAD
    MethodRecord parent =
        context.getMethodRegistry().getClosestSuperMethod(onMethod.method, onMethod.clazz);
=======
    MethodRecord parent = methodRegistry.getImmediateSuperMethod(onMethod);
>>>>>>> 538dfec4
    if (parent != null && parent.isNonTop()) {
      regions.add(new Region(parent.location.clazz, parent.location.method));
    }
    return Optional.of(regions);
  }

  /**
   * Returns set of regions where the target method is called.
   *
   * @param clazz Fully qualified name of the class of the target method.
   * @param method Method signature.
   * @return Set of regions where target method is called.
   */
  public Set<Region> getCallersOfMethod(String clazz, String method) {
    return findNodesWithHashHint(
            candidate ->
                candidate.calleeClass.equals(clazz) && candidate.calleeMember.equals(method),
            TrackerNode.hash(clazz))
        .map(node -> node.region)
        .collect(Collectors.toSet());
  }
}<|MERGE_RESOLUTION|>--- conflicted
+++ resolved
@@ -66,12 +66,7 @@
     // Add method itself.
     regions.add(new Region(onMethod.clazz, onMethod.method));
     // Add immediate super method.
-<<<<<<< HEAD
-    MethodRecord parent =
-        context.getMethodRegistry().getClosestSuperMethod(onMethod.method, onMethod.clazz);
-=======
-    MethodRecord parent = methodRegistry.getImmediateSuperMethod(onMethod);
->>>>>>> 538dfec4
+    MethodRecord parent = context.getMethodRegistry().getImmediateSuperMethod(onMethod);
     if (parent != null && parent.isNonTop()) {
       regions.add(new Region(parent.location.clazz, parent.location.method));
     }
