--- conflicted
+++ resolved
@@ -79,12 +79,7 @@
       group.forEach(
           node -> {
             int localEffect = 0;
-<<<<<<< HEAD
-            List<Error> triggeredErrors = new ArrayList<>();
-=======
-            Set<Fix> triggeredFixes = new HashSet<>();
             Set<Error> triggeredErrors = new HashSet<>();
->>>>>>> 19a5ffff
             for (Region region : node.regions) {
               Result<Error> errorComparisonResult =
                   errorBank.compareByMember(region.clazz, region.member, false);
@@ -95,7 +90,7 @@
                 localEffect,
                 fixes,
                 triggeredErrors,
-                addTriggeredFixesFromDownstream(node),
+                getTriggeredFixesFromDownstream(node),
                 methodDeclarationTree);
           });
       injector.removeFixes(fixes);
