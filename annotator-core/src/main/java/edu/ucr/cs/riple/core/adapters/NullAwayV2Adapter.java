--- conflicted
+++ resolved
@@ -5,18 +5,12 @@
 import edu.ucr.cs.riple.core.metadata.field.FieldDeclarationStore;
 import edu.ucr.cs.riple.core.metadata.index.Error;
 import edu.ucr.cs.riple.core.metadata.trackers.Region;
-<<<<<<< HEAD
 import edu.ucr.cs.riple.core.metadata.trackers.TrackerNode;
 import edu.ucr.cs.riple.injector.Helper;
 import edu.ucr.cs.riple.injector.location.Location;
 import edu.ucr.cs.riple.injector.location.OnField;
 import edu.ucr.cs.riple.scanner.generatedcode.SourceType;
-import java.nio.file.Paths;
-=======
-import edu.ucr.cs.riple.injector.Helper;
-import edu.ucr.cs.riple.injector.location.Location;
 import java.nio.file.Path;
->>>>>>> cf537c2a
 import java.util.Arrays;
 import java.util.Set;
 import java.util.stream.Collectors;
@@ -51,11 +45,7 @@
         "Expected 12 values to create Error instance in NullAway serialization version 2 but found: "
             + values.length);
     int offset = Integer.parseInt(values[4]);
-<<<<<<< HEAD
-    String path = Helper.extractPath(values[5]);
-=======
     Path path = Helper.extractPath(values[5]);
->>>>>>> cf537c2a
     String errorMessage = values[1];
     String errorType = values[0];
     Region region = new Region(values[2], values[3]);
