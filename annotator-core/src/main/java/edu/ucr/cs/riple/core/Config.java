--- conflicted
+++ resolved
@@ -33,12 +33,9 @@
 import edu.ucr.cs.riple.core.adapters.NullAwayVersionAdapter;
 import edu.ucr.cs.riple.core.log.Log;
 import edu.ucr.cs.riple.core.util.Utility;
-<<<<<<< HEAD
 import edu.ucr.cs.riple.injector.offsets.FileOffsetStore;
 import edu.ucr.cs.riple.injector.offsets.OffsetChange;
-=======
 import edu.ucr.cs.riple.scanner.generatedcode.SourceType;
->>>>>>> 64c0ba3a
 import java.io.BufferedWriter;
 import java.io.IOException;
 import java.nio.charset.Charset;
@@ -48,14 +45,11 @@
 import java.util.ArrayList;
 import java.util.Arrays;
 import java.util.Collections;
-<<<<<<< HEAD
 import java.util.HashMap;
 import java.util.List;
 import java.util.Map;
-=======
 import java.util.HashSet;
 import java.util.List;
->>>>>>> 64c0ba3a
 import java.util.Set;
 import java.util.function.Function;
 import java.util.stream.Collectors;
@@ -157,14 +151,11 @@
    */
   private NullAwayVersionAdapter adapter;
 
-<<<<<<< HEAD
   /** Handler for computing the original offset of reported errors with existing changes. */
   public final OffsetHandler offsetHandler;
   /** Controls if offsets in error instance should be processed. */
   public boolean offsetHandlingIsActivated;
-=======
   public final ImmutableSet<SourceType> generatedCodeDetectors;
->>>>>>> 64c0ba3a
 
   /**
    * Builds config from command line arguments.
