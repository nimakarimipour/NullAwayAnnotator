/*
 * MIT License
 *
 * Copyright (c) 2020 Nima Karimipour
 *
 * Permission is hereby granted, free of charge, to any person obtaining a copy
 * of this software and associated documentation files (the "Software"), to deal
 * in the Software without restriction, including without limitation the rights
 * to use, copy, modify, merge, publish, distribute, sublicense, and/or sell
 * copies of the Software, and to permit persons to whom the Software is
 * furnished to do so, subject to the following conditions:
 *
 * The above copyright notice and this permission notice shall be included in
 * all copies or substantial portions of the Software.
 *
 * THE SOFTWARE IS PROVIDED "AS IS", WITHOUT WARRANTY OF ANY KIND, EXPRESS OR
 * IMPLIED, INCLUDING BUT NOT LIMITED TO THE WARRANTIES OF MERCHANTABILITY,
 * FITNESS FOR A PARTICULAR PURPOSE AND NONINFRINGEMENT. IN NO EVENT SHALL THE
 * AUTHORS OR COPYRIGHT HOLDERS BE LIABLE FOR ANY CLAIM, DAMAGES OR OTHER
 * LIABILITY, WHETHER IN AN ACTION OF CONTRACT, TORT OR OTHERWISE, ARISING FROM,
 * OUT OF OR IN CONNECTION WITH THE SOFTWARE OR THE USE OR OTHER DEALINGS IN
 * THE SOFTWARE.
 */

package edu.ucr.cs.riple.core;

import com.google.common.base.Preconditions;
import com.google.common.collect.ImmutableSet;
import com.google.common.collect.Sets;
import edu.ucr.cs.riple.core.adapters.NullAwayV0Adapter;
import edu.ucr.cs.riple.core.adapters.NullAwayV1Adapter;
import edu.ucr.cs.riple.core.adapters.NullAwayV2Adapter;
import edu.ucr.cs.riple.core.adapters.NullAwayVersionAdapter;
import edu.ucr.cs.riple.core.log.Log;
import edu.ucr.cs.riple.core.metadata.field.FieldDeclarationStore;
import edu.ucr.cs.riple.core.util.Utility;
import edu.ucr.cs.riple.injector.offsets.FileOffsetStore;
import edu.ucr.cs.riple.injector.offsets.OffsetChange;
import edu.ucr.cs.riple.scanner.generatedcode.SourceType;
import java.io.BufferedWriter;
import java.io.IOException;
import java.nio.charset.Charset;
import java.nio.file.Files;
import java.nio.file.Path;
import java.nio.file.Paths;
import java.util.ArrayList;
import java.util.Arrays;
import java.util.Collections;
import java.util.HashMap;
import java.util.HashSet;
import java.util.List;
import java.util.Map;
import java.util.Set;
import java.util.function.Function;
import java.util.stream.Collectors;
import java.util.stream.Stream;
import org.apache.commons.cli.CommandLine;
import org.apache.commons.cli.CommandLineParser;
import org.apache.commons.cli.DefaultParser;
import org.apache.commons.cli.HelpFormatter;
import org.apache.commons.cli.Option;
import org.apache.commons.cli.Options;
import org.apache.commons.cli.ParseException;
import org.json.simple.JSONArray;
import org.json.simple.JSONObject;
import org.json.simple.parser.JSONParser;

/**
 * Config class for Annotator. Different flags can be set with either command line arguments or an
 * input json file.
 */
public class Config {
  /**
   * If activated, annotator will bail out from the search tree as soon as the effectiveness gets
   * zero or less.
   */
  public final boolean bailout;
  /** If activated, impact of fixes will be computed in parallel. */
  public final boolean useParallelGraphProcessor;
  /** If activated, impact of fixes will be cached. */
  public final boolean useImpactCache;
  /**
   * If activated, all suggested fixes from NullAway will be applied to the source code regardless
   * of their effectiveness.
   */
  public final boolean exhaustiveSearch;
  /**
   * If activated, all containing fixes in the fix tree will be applied to the source code,
   * otherwise only the root fix will be applied.
   */
  public final boolean chain;
  /**
   * If enabled, at each iteration fixes with effectiveness will be tagged to exclude them in
   * further iterations.
   */
  public final boolean useCache;
  /** If true, build outputs will be redirected to STD Err. */
  public final boolean redirectBuildOutputToStdErr;
  /** If activated, it will disable the outer loop. */
  public final boolean disableOuterLoop;
  /** Info of target module. */
  public final ModuleInfo target;
  /** Path to directory where all outputs of nullaway and scanner checker is located. */
  public final Path globalDir;
  /** Command to build the target module. */
  public final String buildCommand;
  /** Fully qualified name of the {@code nullable} annotation. */
  public final String nullableAnnot;
  /** Fully qualified name of the {@code initializer} annotation. */
  public final String initializerAnnot;
  /** If enabled, effects of public API on downstream dependencies will be considered. */
  public final boolean downStreamDependenciesAnalysisActivated;
  /** Sets of config path information for all downstream dependencies. */
  public final ImmutableSet<ModuleInfo> downstreamInfo;
  /**
   * Path to nullaway library model loader, which enables the communication between annotator and
   * nullaway when processing downstream dependencies.
   */
  public final Path nullawayLibraryModelLoaderPath;
  /** Command to build the all downstream dependencies at once. */
  public final String downstreamDependenciesBuildCommand;
  /**
   * Analysis mode. Will impact inference decisions when downstream dependency analysis is
   * activated.
   */
  public final AnalysisMode mode;
  /** Global counter for assigning unique id for each instance. */
  public int moduleCounterID;

  /**
   * If activated, AutoAnnotator will try to resolve all remaining errors by marking the enclosing
   * method as {@code NullUnMarked}. It will also mark uninitialized fields with
   * {@code @SuppressWarning("NullAway.Init")}
   */
  public final boolean forceResolveActivated;

  /** Fully qualified NullUnmarked annotation. */
  public final String nullUnMarkedAnnotation;

  public final Log log;
  public final int depth;
  /**
   * Activates inference to add {@code @Nullable} qualifiers.
   *
   * <p>Note: Inference mode is mostly deactivated for experiments purposes and the default value is
   * {@code true} in production.
   */
  public final boolean inferenceActivated;

  /**
   * This adapter is initialized lazily as it requires build of target to serialize its using
   * NullAway serialization version.
   */
  private NullAwayVersionAdapter adapter;
  /** Handler for computing the original offset of reported errors with existing changes. */
  public final OffsetHandler offsetHandler;
  /** Controls if offsets in error instance should be processed. */
  public boolean offsetHandlingIsActivated;

  public final ImmutableSet<SourceType> generatedCodeDetectors;

  /**
   * Builds config from command line arguments.
   *
   * @param args arguments.
   */
  public Config(String[] args) {

    Options options = new Options();

    // Help
    Option helpOption = new Option("h", "help", false, "Shows all flags");
    helpOption.setRequired(false);
    options.addOption(helpOption);

    // Build
    Option buildCommandOption =
        new Option(
            "bc",
            "build-command",
            true,
            "Command to build the target project, this command must include changing directory from root to the target project");
    buildCommandOption.setRequired(true);
    options.addOption(buildCommandOption);

    // Config Path
    Option configPath =
        new Option(
            "p", "path", true, "Path to config file containing all flags values in json format");
    configPath.setRequired(false);
    options.addOption(configPath);

    // Config Paths
    Option configPathsOption =
        new Option(
            "cp",
            "config-paths",
            true,
            "Path to tsv file containing path to nullaway and scanner config files.");
    configPathsOption.setRequired(true);
    options.addOption(configPathsOption);

    // Nullable Annotation
    Option nullableOption =
        new Option("n", "nullable", true, "Fully Qualified name of the Nullable annotation");
    nullableOption.setRequired(false);
    options.addOption(nullableOption);

    // Initializer Annotation
    Option initializerOption =
        new Option("i", "initializer", true, "Fully Qualified name of the Initializer annotation");
    initializerOption.setRequired(true);
    options.addOption(initializerOption);

    // Bailout
    Option disableBailoutOption =
        new Option(
            "db",
            "disable-bailout",
            false,
            "Disables bailout, Annotator will not bailout from the search tree as soon as its effectiveness hits zero or less and completely traverses the tree until no new fix is suggested");
    disableBailoutOption.setRequired(false);
    options.addOption(disableBailoutOption);

    // Depth
    Option depthOption = new Option("depth", "depth", true, "Depth of the analysis");
    depthOption.setRequired(false);
    options.addOption(depthOption);

    // Cache
    Option disableCacheOption = new Option("dc", "disable-cache", false, "Disables cache usage");
    disableCacheOption.setRequired(false);
    options.addOption(disableCacheOption);

    // Chain
    Option chainOption =
        new Option(
            "ch", "chain", false, "Injects the complete tree of fixes associated to the fix");
    chainOption.setRequired(false);
    options.addOption(chainOption);

    // Parallel Processing
    Option disableParallelProcessingOption =
        new Option(
            "dpp", "disable-parallel-processing", false, "Disables parallel processing of fixes");
    disableParallelProcessingOption.setRequired(false);
    options.addOption(disableParallelProcessingOption);

    // Parallel Processing
    Option disableFixCacheOption =
        new Option("dfc", "disable-fix-cache", false, "Disables fix impact caching");
    disableFixCacheOption.setRequired(false);
    options.addOption(disableFixCacheOption);

    // Exhaustive
    Option exhaustiveSearchOption =
        new Option("exs", "exhaustive-search", false, "Performs Exhaustive Search");
    exhaustiveSearchOption.setRequired(false);
    options.addOption(exhaustiveSearchOption);

    // Build Output Redirect
    Option redirectBuildOutputToStdErrOption =
        new Option(
            "rboserr", "redirect-build-output-stderr", false, "Redirects Build outputs to STD Err");
    redirectBuildOutputToStdErrOption.setRequired(false);
    options.addOption(redirectBuildOutputToStdErrOption);

    // Outer Loop
    Option disableOuterLoopOption =
        new Option("dol", "disable-outer-loop", false, "Disables Outer Loop");
    disableOuterLoopOption.setRequired(false);
    options.addOption(disableOuterLoopOption);

    // Dir
    Option dirOption = new Option("d", "dir", true, "Directory of the output files");
    dirOption.setRequired(true);
    options.addOption(dirOption);

    // Down stream analysis
    // Activation
    Option downstreamDependenciesActivationOption =
        new Option(
            "adda",
            "activate-downstream-dependencies-analysis",
            false,
            "Activates downstream dependency analysis");
    downstreamDependenciesActivationOption.setRequired(false);
    options.addOption(downstreamDependenciesActivationOption);
    // Down stream analysis: Build Command.
    Option downstreamDependenciesBuildCommandOption =
        new Option(
            "ddbc",
            "downstream-dependencies-build-command",
            true,
            "Command to build all downstream dependencies at once, this command must include changing directory from root to the target project");
    downstreamDependenciesBuildCommandOption.setRequired(false);
    options.addOption(downstreamDependenciesBuildCommandOption);
    // Down stream analysis: NullAway Library Model Path.
    Option nullawayLibraryModelLoaderPathOption =
        new Option(
            "nlmlp",
            "nullaway-library-model-loader-path",
            true,
            "NullAway Library Model loader path");
    nullawayLibraryModelLoaderPathOption.setRequired(false);
    options.addOption(nullawayLibraryModelLoaderPathOption);
    // Down stream analysis: Analysis mode.
    Option analysisMode =
        new Option(
            "am",
            "analysis-mode",
            true,
            "Analysis mode. Can be [default|upper_bound|lower_bound|strict]");
    analysisMode.setRequired(false);
    options.addOption(analysisMode);

    // Force resolve activation
    Option activateForceResolveOption =
        new Option("fr", "force-resolve", true, "Activates force resolve mode.");
    activateForceResolveOption.setRequired(false);
    options.addOption(activateForceResolveOption);

    // Disable inference
    Option deactivateInference =
        new Option("di", "deactivate-inference", false, "Deactivates inference.");
    deactivateInference.setRequired(false);
    options.addOption(deactivateInference);

    // Region detection for code generators
    // Lombok
    Option disableRegionDetectionByLombok =
        new Option(
            "drdl",
            "deactivate-region-detection-lombok",
            false,
            "Deactivates region detection for lombok generated code");
    disableRegionDetectionByLombok.setRequired(false);
    options.addOption(disableRegionDetectionByLombok);

    HelpFormatter formatter = new HelpFormatter();
    CommandLineParser parser = new DefaultParser();
    CommandLine cmd;

    if (args.length == 1 && (args[0].equals("-h") || args[0].equals("--help"))) {
      showHelp(formatter, options);
      // Exit
      System.exit(0);
    }

    try {
      cmd = parser.parse(options, args);
    } catch (ParseException e) {
      showHelp(formatter, options);
      throw new IllegalArgumentException("Error in reading config flags: " + e.getMessage(), e);
    }

    // Check if either all flags are available or none is present
    if (!(cmd.hasOption(downstreamDependenciesActivationOption)
            == cmd.hasOption(downstreamDependenciesBuildCommandOption)
        && cmd.hasOption(downstreamDependenciesActivationOption)
            == cmd.hasOption(nullawayLibraryModelLoaderPathOption))) {
      throw new IllegalArgumentException(
          "To activate downstream dependency analysis, all flags [--activate-downstream-dependencies-analysis, --downstream-dependencies-build-command (arg), --nullaway-library-model-loader-path (arg)] must be present!");
    }

    // Below is only to guide IDE that cmd is nonnull at this point.
    Preconditions.checkNotNull(
        cmd,
        "cmd cannot be null at this point, as that will cause CommandLineParser.parse to throw ParseException, and the handler above should stop execution in that case.");

    this.buildCommand = cmd.getOptionValue(buildCommandOption.getLongOpt());
    this.nullableAnnot =
        cmd.hasOption(nullableOption.getLongOpt())
            ? cmd.getOptionValue(nullableOption.getLongOpt())
            : "javax.annotation.Nullable";
    this.initializerAnnot = cmd.getOptionValue(initializerOption.getLongOpt());
    this.depth =
        Integer.parseInt(
            cmd.hasOption(depthOption.getLongOpt())
                ? cmd.getOptionValue(depthOption.getLongOpt())
                : "5");
    this.globalDir = Paths.get(cmd.getOptionValue(dirOption.getLongOpt()));
    List<ModuleInfo> moduleInfoList =
        Utility.readFileLines(Paths.get(cmd.getOptionValue(configPathsOption))).stream()
            .map(
                line -> {
                  String[] info = line.split("\\t");
                  return new ModuleInfo(
                      getNextModuleUniqueID(),
                      this.globalDir,
                      Paths.get(info[0]),
                      Paths.get(info[1]));
                })
            .collect(Collectors.toList());
    Preconditions.checkArgument(moduleInfoList.size() > 0, "Target module config paths not found.");
    // First line is information for the target module.
    this.target = moduleInfoList.get(0);
    this.chain = cmd.hasOption(chainOption.getLongOpt());
    this.redirectBuildOutputToStdErr =
        cmd.hasOption(redirectBuildOutputToStdErrOption.getLongOpt());
    this.bailout = !cmd.hasOption(disableBailoutOption.getLongOpt());
    this.useCache = !cmd.hasOption(disableCacheOption.getLongOpt());
    this.disableOuterLoop = cmd.hasOption(disableOuterLoopOption.getLongOpt());
    this.useParallelGraphProcessor = !cmd.hasOption(disableParallelProcessingOption.getLongOpt());
    this.useImpactCache = !cmd.hasOption(disableFixCacheOption.getLongOpt());
    this.exhaustiveSearch = cmd.hasOption(exhaustiveSearchOption.getLongOpt());
    this.downStreamDependenciesAnalysisActivated =
        cmd.hasOption(downstreamDependenciesActivationOption.getLongOpt());
    this.mode =
        AnalysisMode.parseMode(
            this.downStreamDependenciesAnalysisActivated,
            cmd.getOptionValue(analysisMode, "default"));

    if (this.downStreamDependenciesAnalysisActivated) {
      moduleInfoList.remove(0);
      this.downstreamInfo = ImmutableSet.copyOf(moduleInfoList);
      this.nullawayLibraryModelLoaderPath =
          Paths.get(cmd.getOptionValue(nullawayLibraryModelLoaderPathOption));
      this.downstreamDependenciesBuildCommand =
          cmd.getOptionValue(downstreamDependenciesBuildCommandOption.getLongOpt());
    } else {
      this.nullawayLibraryModelLoaderPath = null;
      this.downstreamInfo = ImmutableSet.of();
      this.downstreamDependenciesBuildCommand = null;
    }
    this.inferenceActivated = !cmd.hasOption(deactivateInference);
    this.forceResolveActivated =
        !this.inferenceActivated || cmd.hasOption(activateForceResolveOption);
    this.nullUnMarkedAnnotation =
        this.forceResolveActivated
            ? cmd.getOptionValue(activateForceResolveOption)
            : "org.jspecify.nullness.NullUnmarked";
    this.moduleCounterID = 0;
    this.offsetHandler = new OffsetHandler(this);
    this.log = new Log();
    this.log.reset();
    this.generatedCodeDetectors =
        cmd.hasOption(disableRegionDetectionByLombok)
            ? ImmutableSet.of()
            : Sets.immutableEnumSet(SourceType.LOMBOK);
  }

  /**
   * Builds config from json config file.
   *
   * @param configPath path to config file.
   */
  public Config(Path configPath) {
    Preconditions.checkNotNull(configPath);
    JSONObject jsonObject;
    try {
      Object obj =
          new JSONParser().parse(Files.newBufferedReader(configPath, Charset.defaultCharset()));
      jsonObject = (JSONObject) obj;
    } catch (Exception e) {
      throw new RuntimeException("Error in reading/parsing config at path: " + configPath, e);
    }
    this.depth = getValueFromKey(jsonObject, "DEPTH", Long.class).orElse((long) 1).intValue();
    this.chain = getValueFromKey(jsonObject, "CHAIN", Boolean.class).orElse(false);
    this.redirectBuildOutputToStdErr =
        getValueFromKey(jsonObject, "REDIRECT_BUILD_OUTPUT_TO_STDERR", Boolean.class).orElse(false);
    this.useCache = getValueFromKey(jsonObject, "CACHE", Boolean.class).orElse(true);
    this.useParallelGraphProcessor =
        getValueFromKey(jsonObject, "PARALLEL_PROCESSING", Boolean.class).orElse(true);
    this.useImpactCache =
        getValueFromKey(jsonObject, "CACHE_IMPACT_ACTIVATION", Boolean.class).orElse(true);
    this.exhaustiveSearch =
        getValueFromKey(jsonObject, "EXHAUSTIVE_SEARCH", Boolean.class).orElse(true);
    this.disableOuterLoop = !getValueFromKey(jsonObject, "OUTER_LOOP", Boolean.class).orElse(false);
    this.bailout = getValueFromKey(jsonObject, "BAILOUT", Boolean.class).orElse(true);
    this.nullableAnnot =
        getValueFromKey(jsonObject, "ANNOTATION:NULLABLE", String.class)
            .orElse("javax.annotation.Nullable");
    this.initializerAnnot =
        getValueFromKey(jsonObject, "ANNOTATION:INITIALIZER", String.class)
            .orElse("javax.annotation.Nullable");
    this.globalDir =
        Paths.get(getValueFromKey(jsonObject, "OUTPUT_DIR", String.class).orElse(null));
    List<ModuleInfo> moduleInfoList =
        getArrayValueFromKey(
                jsonObject,
                "CONFIG_PATHS",
                instance -> ModuleInfo.buildFromJson(getNextModuleUniqueID(), globalDir, instance),
                ModuleInfo.class)
            .orElse(Collections.emptyList());
    this.target = moduleInfoList.get(0);
    this.buildCommand = getValueFromKey(jsonObject, "BUILD_COMMAND", String.class).orElse(null);
    this.downStreamDependenciesAnalysisActivated =
        getValueFromKey(jsonObject, "DOWNSTREAM_DEPENDENCY_ANALYSIS:ACTIVATION", Boolean.class)
            .orElse(false);
    this.downstreamDependenciesBuildCommand =
        getValueFromKey(jsonObject, "DOWNSTREAM_DEPENDENCY_ANALYSIS:BUILD_COMMAND", String.class)
            .orElse(null);
    String nullawayLibraryModelLoaderPathString =
        getValueFromKey(
                jsonObject,
                "DOWNSTREAM_DEPENDENCY_ANALYSIS:LIBRARY_MODEL_LOADER_PATH",
                String.class)
            .orElse(null);
    this.nullawayLibraryModelLoaderPath =
        nullawayLibraryModelLoaderPathString == null
            ? null
            : Paths.get(nullawayLibraryModelLoaderPathString);
    moduleInfoList.remove(0);
    this.mode =
        AnalysisMode.parseMode(
            this.downStreamDependenciesAnalysisActivated,
            getValueFromKey(
                    jsonObject, "DOWNSTREAM_DEPENDENCY_ANALYSIS:ANALYSIS_MODE", String.class)
                .orElse("default"));

    this.downstreamInfo = ImmutableSet.copyOf(moduleInfoList);
    this.moduleCounterID = 0;
    this.forceResolveActivated =
        getValueFromKey(jsonObject, "FORCE_RESOLVE", Boolean.class).orElse(false);
    this.inferenceActivated =
        getValueFromKey(jsonObject, "INFERENCE_ACTIVATION", Boolean.class).orElse(true);
    this.nullUnMarkedAnnotation =
        getValueFromKey(jsonObject, "ANNOTATION:NULL_UNMARKED", String.class)
            .orElse("org.jspecify.nullness.NullUnmarked");
    boolean lombokCodeDetectorActivated =
        getValueFromKey(
                jsonObject, "PROCESSORS:" + SourceType.LOMBOK.name() + ":ACTIVATION", Boolean.class)
            .orElse(true);
    this.generatedCodeDetectors =
        lombokCodeDetectorActivated ? Sets.immutableEnumSet(SourceType.LOMBOK) : ImmutableSet.of();
    this.log = new Log();
    this.offsetHandler = new OffsetHandler(this);
    log.reset();
  }

  /** Initializes NullAway serialization adapter according to the serialized version. */
  public void initializeAdapter(FieldDeclarationStore fieldDeclarationStore) {
    if (adapter != null) {
      // adapter is already initialized.
      return;
    }
    Path serializationVersionPath = target.dir.resolve("serialization_version.txt");
    if (!serializationVersionPath.toFile().exists()) {
      // Older versions of NullAway.
      this.adapter = new NullAwayV0Adapter(this, fieldDeclarationStore);
      return;
    }
    try {
      List<String> lines = Files.readAllLines(serializationVersionPath);
      int version = Integer.parseInt(lines.get(0));
      switch (version) {
        case 0:
          this.adapter = new NullAwayV0Adapter(this, fieldDeclarationStore);
          this.offsetHandlingIsActivated = false;
          break;
        case 1:
          this.adapter = new NullAwayV1Adapter(this, fieldDeclarationStore);
          this.offsetHandlingIsActivated = false;
          break;
        case 2:
          this.adapter = new NullAwayV2Adapter(this, fieldDeclarationStore);
          this.offsetHandlingIsActivated = true;
          break;
        default:
          throw new RuntimeException("Unrecognized NullAway serialization version: " + version);
      }
    } catch (IOException e) {
      throw new RuntimeException(
          "Could not read serialization version at path: " + serializationVersionPath, e);
    }
  }

  /**
   * Getter for adapter.
   *
   * @return adapter.
   */
  public NullAwayVersionAdapter getAdapter() {
    if (adapter == null) {
      throw new IllegalStateException("Adapter is not initialized.");
    }
    return adapter;
  }

  /**
   * Returns the latest id associated to a module, used to create unique ids for each module and
   * increments it.
   *
   * @return last id value used in integer.
   */
  private int getNextModuleUniqueID() {
    return moduleCounterID++;
  }

  private static void showHelp(HelpFormatter formatter, Options options) {
    formatter.printHelp("Annotator config Flags", options);
  }

  private <T> OrElse<T> getValueFromKey(JSONObject json, String key, Class<T> klass) {
    if (json == null) {
      return new OrElse<>(null, klass);
    }
    try {
      ArrayList<String> keys = new ArrayList<>(Arrays.asList(key.split(":")));
      while (keys.size() != 1) {
        if (json.containsKey(keys.get(0))) {
          json = (JSONObject) json.get(keys.get(0));
          keys.remove(0);
        } else {
          return new OrElse<>(null, klass);
        }
      }
      return json.containsKey(keys.get(0))
          ? new OrElse<>(json.get(keys.get(0)), klass)
          : new OrElse<>(null, klass);
    } catch (Exception e) {
      return new OrElse<>(null, klass);
    }
  }

  @SuppressWarnings({"SameParameterValue", "unchecked"})
  private <T> ListOrElse<T> getArrayValueFromKey(
      JSONObject json, String key, Function<JSONObject, T> mapper, Class<T> klass) {
    if (json == null) {
      return new ListOrElse<>(null, klass);
    }
    OrElse<T> jsonValue = getValueFromKey(json, key, klass);
    if (jsonValue.value == null) {
      return new ListOrElse<>(null, klass);
    } else {
      if (jsonValue.value instanceof JSONArray) {
        return new ListOrElse<>(((JSONArray) jsonValue.value).stream().map(mapper), klass);
      }
      throw new IllegalStateException(
          "Expected type to be json array, found: " + jsonValue.value.getClass());
    }
  }

  private static class OrElse<T> {
    private final Object value;
    private final Class<T> klass;

    OrElse(Object value, Class<T> klass) {
      this.value = value;
      this.klass = klass;
    }

    T orElse(T other) {
      return value == null ? other : klass.cast(this.value);
    }
  }

  private static class ListOrElse<T> {
    private final Stream<?> value;
    private final Class<T> klass;

    ListOrElse(Stream<?> value, Class<T> klass) {
      this.value = value;
      this.klass = klass;
    }

    List<T> orElse(List<T> other) {
      if (value == null) {
        return other;
      } else {
        return this.value.map(klass::cast).collect(Collectors.toList());
      }
    }
  }

  public static class Builder {

    public String buildCommand;
    public String initializerAnnotation;
    public String nullableAnnotation;
    public String outputDir;
    /**
     * List of modules, did not use {@link java.util.Set} to preserve order. First project is the
     * target project.
     */
    public List<ModuleInfo> configPaths;

    public boolean chain = false;
    public boolean useParallelProcessor = true;
    public boolean exhaustiveSearch = false;
    public boolean cache = true;
    public boolean bailout = true;
    public boolean redirectBuildOutputToStdErr = false;
    public boolean outerLoopActivation = true;
    public boolean downStreamDependenciesAnalysisActivated = false;
    public Path nullawayLibraryModelLoaderPath;
    public AnalysisMode mode = AnalysisMode.LOCAL;
    public String downstreamBuildCommand;

    public boolean forceResolveActivation = false;
    public String nullUnmarkedAnnotation = "org.jspecify.nullness.NullUnmarked";
    public boolean inferenceActivated = true;
<<<<<<< HEAD
    public boolean useCacheImpact = true;
=======
    public Set<SourceType> sourceTypes = new HashSet<>();
>>>>>>> 2d4d9e8d
    public int depth = 1;

    @SuppressWarnings("unchecked")
    public void write(Path path) {
      Preconditions.checkNotNull(
          buildCommand, "Build command must be initialized to construct the config.");
      Preconditions.checkNotNull(
          initializerAnnotation,
          "Initializer Annotation must be initialized to construct the config.");
      Preconditions.checkNotNull(
          outputDir, "Output Directory must be initialized to construct the config.");
      Preconditions.checkNotNull(
          nullableAnnotation, "Nullable Annotation must be initialized to construct the config.");
      JSONObject json = new JSONObject();
      json.put("BUILD_COMMAND", buildCommand);
      JSONObject annotation = new JSONObject();
      annotation.put("INITIALIZER", initializerAnnotation);
      annotation.put("NULLABLE", nullableAnnotation);
      annotation.put("NULL_UNMARKED", nullUnmarkedAnnotation);
      json.put("ANNOTATION", annotation);
      json.put("OUTER_LOOP", outerLoopActivation);
      json.put("OUTPUT_DIR", outputDir);
      json.put("CHAIN", chain);
      json.put("PARALLEL_PROCESSING", useParallelProcessor);
      json.put("USE_CACHE_IMPACT", useCacheImpact);
      json.put("CACHE", cache);
      json.put("BAILOUT", bailout);
      json.put("DEPTH", depth);
      json.put("EXHAUSTIVE_SEARCH", exhaustiveSearch);
      json.put("REDIRECT_BUILD_OUTPUT_TO_STDERR", redirectBuildOutputToStdErr);
      json.put("FORCE_RESOLVE", forceResolveActivation);
      json.put("INFERENCE_ACTIVATION", inferenceActivated);
      JSONArray configPathsJson = new JSONArray();
      configPathsJson.addAll(
          configPaths.stream()
              .map(
                  info -> {
                    JSONObject res = new JSONObject();
                    res.put("NULLAWAY", info.nullawayConfig.toString());
                    res.put("SCANNER", info.scannerConfig.toString());
                    return res;
                  })
              .collect(Collectors.toList()));
      json.put("CONFIG_PATHS", configPathsJson);
      JSONObject downstreamDependency = new JSONObject();
      downstreamDependency.put("ACTIVATION", downStreamDependenciesAnalysisActivated);
      if (downStreamDependenciesAnalysisActivated) {
        Preconditions.checkNotNull(
            nullawayLibraryModelLoaderPath,
            "nullawayLibraryModelLoaderPath cannot be null to enable down stream dependency analysis.");
        Preconditions.checkArgument(
            !mode.equals(AnalysisMode.LOCAL),
            "Cannot perform downstream dependencies analysis with mode: \"Local\", use one of [default|lower_bound|upper_bound].");
        downstreamDependency.put(
            "LIBRARY_MODEL_LOADER_PATH", nullawayLibraryModelLoaderPath.toString());
        Preconditions.checkNotNull(downstreamBuildCommand);
        downstreamDependency.put("BUILD_COMMAND", downstreamBuildCommand);
        downstreamDependency.put("ANALYSIS_MODE", mode.name());
      }
      json.put("DOWNSTREAM_DEPENDENCY_ANALYSIS", downstreamDependency);

      JSONObject processors = new JSONObject();
      sourceTypes.forEach(
          sourceType -> {
            JSONObject st = new JSONObject();
            st.put("ACTIVATION", true);
            processors.put(sourceType.name(), st);
          });
      json.put("PROCESSORS", processors);

      try (BufferedWriter file =
          Files.newBufferedWriter(path.toFile().toPath(), Charset.defaultCharset())) {
        file.write(json.toJSONString());
      } catch (IOException e) {
        System.err.println("Error happened in writing config json: " + e);
      }
    }
  }

  /** Responsible for handling offset changes in source file. */
  public static class OffsetHandler {
    /** Map of file paths to Offset stores. */
    private final Map<Path, FileOffsetStore> contents;
    /** Annotator config. */
    private final Config config;

    public OffsetHandler(Config config) {
      contents = new HashMap<>();
      this.config = config;
    }

    /**
     * Gets the original offset according to existing offset changes if {@link
     * Config#offsetHandlingIsActivated} is true. Otherwise, the given offset will be returned
     * unmodified.
     *
     * @param path Path to source file.
     * @param offset Given offset.
     * @return Original offset.
     */
    public int getOriginalOffset(Path path, int offset) {
      if (!config.offsetHandlingIsActivated) {
        return offset;
      }
      if (!contents.containsKey(path)) {
        return offset;
      }
      return OffsetChange.getOriginalOffset(offset, contents.get(path).getOffsetChanges());
    }

    /**
     * Updates given offsets with given new offset changes.
     *
     * @param newOffsets Given new offset changes.
     */
    public void updateStateWithRecentChanges(Set<FileOffsetStore> newOffsets) {
      if (!config.offsetHandlingIsActivated) {
        // no need to update.
        return;
      }
      newOffsets.forEach(
          store -> {
            if (!contents.containsKey(store.getPath())) {
              contents.put(store.getPath(), store);
            } else {
              contents
                  .get(store.getPath())
                  .updateStateWithNewOffsetChanges(store.getOffsetChanges());
            }
          });
    }
  }
}<|MERGE_RESOLUTION|>--- conflicted
+++ resolved
@@ -691,11 +691,8 @@
     public boolean forceResolveActivation = false;
     public String nullUnmarkedAnnotation = "org.jspecify.nullness.NullUnmarked";
     public boolean inferenceActivated = true;
-<<<<<<< HEAD
     public boolean useCacheImpact = true;
-=======
     public Set<SourceType> sourceTypes = new HashSet<>();
->>>>>>> 2d4d9e8d
     public int depth = 1;
 
     @SuppressWarnings("unchecked")
