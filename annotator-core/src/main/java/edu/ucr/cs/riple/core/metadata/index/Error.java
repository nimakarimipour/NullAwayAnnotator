/*
 * MIT License
 *
 * Copyright (c) 2020 Nima Karimipour
 *
 * Permission is hereby granted, free of charge, to any person obtaining a copy
 * of this software and associated documentation files (the "Software"), to deal
 * in the Software without restriction, including without limitation the rights
 * to use, copy, modify, merge, publish, distribute, sublicense, and/or sell
 * copies of the Software, and to permit persons to whom the Software is
 * furnished to do so, subject to the following conditions:
 *
 * The above copyright notice and this permission notice shall be included in
 * all copies or substantial portions of the Software.
 *
 * THE SOFTWARE IS PROVIDED "AS IS", WITHOUT WARRANTY OF ANY KIND, EXPRESS OR
 * IMPLIED, INCLUDING BUT NOT LIMITED TO THE WARRANTIES OF MERCHANTABILITY,
 * FITNESS FOR A PARTICULAR PURPOSE AND NONINFRINGEMENT. IN NO EVENT SHALL THE
 * AUTHORS OR COPYRIGHT HOLDERS BE LIABLE FOR ANY CLAIM, DAMAGES OR OTHER
 * LIABILITY, WHETHER IN AN ACTION OF CONTRACT, TORT OR OTHERWISE, ARISING FROM,
 * OUT OF OR IN CONNECTION WITH THE SOFTWARE OR THE USE OR OTHER DEALINGS IN
 * THE SOFTWARE.
 */
package edu.ucr.cs.riple.core.metadata.index;

<<<<<<< HEAD
import static java.util.function.UnaryOperator.identity;
import static java.util.stream.Collectors.groupingBy;
import static java.util.stream.Collectors.mapping;

=======
>>>>>>> 9f69799c
import com.google.common.base.Preconditions;
import com.google.common.collect.ImmutableSet;
import edu.ucr.cs.riple.core.Config;
import edu.ucr.cs.riple.core.metadata.field.FieldDeclarationStore;
import edu.ucr.cs.riple.core.metadata.method.MethodDeclarationTree;
import edu.ucr.cs.riple.core.metadata.trackers.Region;
import edu.ucr.cs.riple.injector.location.Location;
import edu.ucr.cs.riple.injector.location.OnParameter;
<<<<<<< HEAD
import java.util.Collection;
import java.util.Map;
=======
>>>>>>> 9f69799c
import java.util.Objects;
import java.util.Set;
import java.util.stream.Collectors;
import javax.annotation.Nullable;

/** Represents an error reported by NullAway. */
@SuppressWarnings("JavaLangClash")
public class Error extends Enclosed {

  /** Error Type. */
  public final String messageType;
  /** Error message. */
  public final String message;
  /** The fixes which can resolve this error (possibly empty). */
  private final ImmutableSet<Fix> resolvingFixes;
  /** Offset of program point in original version where error is reported. */
  private final int offset;
  /** Error type for method initialization errors from NullAway in {@code String}. */
  public static final String METHOD_INITIALIZER_ERROR = "METHOD_NO_INIT";

  public Error(
      String messageType, String message, Region region, int offset, @Nullable Fix resolvingFix) {
    this(
        messageType,
        message,
        region,
        offset,
        resolvingFix == null ? ImmutableSet.of() : ImmutableSet.of(resolvingFix));
  }

  public Error(
      String messageType,
      String message,
      Region region,
      int offset,
      ImmutableSet<Fix> resolvingFixes) {
    super(region);
    this.messageType = messageType;
    this.message = message;
    this.offset = offset;
<<<<<<< HEAD
    this.resolvingFixes = ImmutableSet.copyOf(resolvingFixes);
=======
    this.resolvingFixes = resolvingFixes;
>>>>>>> 9f69799c
  }

  /**
   * Returns a factory that can create instances of Error object based on the given values. These
   * values correspond to a row in a TSV file generated by NullAway.
   *
   * @param config Config instance.
   * @return Factory instance.
   */
  public static Factory<Error> factory(Config config, FieldDeclarationStore store) {
    return values -> config.getAdapter().deserializeError(values, store);
  }

  /**
<<<<<<< HEAD
   * Checks if error is resolvable.
   *
   * @return true if error is resolvable and false otherwise.
   */
  public boolean hasFix() {
    return this.resolvingFixes.size() > 0;
  }

  public ImmutableSet<Fix> getResolvingFixes() {
    return this.resolvingFixes;
  }

  /**
=======
>>>>>>> 9f69799c
   * Checks if error is resolvable with only one fix.
   *
   * @return true if error is resolvable with only one fix and false otherwise.
   */
  public boolean isSingleFix() {
    return this.resolvingFixes.size() == 1;
  }

  /**
   * Returns the location the single fix that resolves this error.
   *
   * @return Location of the fix resolving this error.
   */
  public Location toResolvingLocation() {
    Preconditions.checkArgument(resolvingFixes.size() == 1);
    // no get() method, have to use iterator.
    return resolvingFixes.iterator().next().toLocation();
  }

  /**
   * Returns the location of the parameter that can resolve this error.
   *
   * @return Location of parameter that can resolve this error.
   */
  public OnParameter toResolvingParameter() {
    Location resolvingLocation = toResolvingLocation();
    Preconditions.checkArgument(resolvingLocation.isOnParameter());
    return resolvingLocation.toParameter();
  }

  @Override
  public boolean equals(Object o) {
    if (this == o) {
      return true;
    }
    if (!(o instanceof Error)) {
      return false;
    }
    Error error = (Error) o;
    if (!messageType.equals(error.messageType)) {
      return false;
    }
    if (!region.equals(error.region)) {
      return false;
    }
    if (messageType.equals(METHOD_INITIALIZER_ERROR)) {
      // we do not need to compare error messages as it can be the same error with a different error
      // message and should not be treated as a separate error.
      return true;
    }
    return message.equals(error.message)
        && resolvingFixes.equals(error.resolvingFixes)
        && offset == error.offset;
  }

  /**
   * Checks if error is resolvable and all suggested fixes must be applied to an element in target
   * module.
   *
   * @param tree Method declaration tree to check if elements on are on target.
   * @return true, if error is resolvable via fixes on target module.
   */
  public boolean isFixableOnTarget(MethodDeclarationTree tree) {
    return resolvingFixes.size() > 0
        && this.resolvingFixes.stream().allMatch(fix -> tree.declaredInModule(fix.toLocation()));
  }

  @Override
  public int hashCode() {
    return Objects.hash(
        messageType,
        // to make sure equal objects will produce the same hashcode.
        messageType.equals(METHOD_INITIALIZER_ERROR) ? METHOD_INITIALIZER_ERROR : message,
        region,
        resolvingFixes,
        offset);
  }

  @Override
  public String toString() {
    return "Type='" + messageType + '\'' + ", message='" + message + '\'';
  }

  /**
   * Collects all resolving fixes in given collection of errors as an immutable set.
   *
   * @param errors Collection of errors.
   * @return Immutable set of fixes which can resolve all given errors.
   */
  public static ImmutableSet<Fix> getResolvingFixesOfErrors(Collection<Error> errors) {
    Map<Fix, Set<Set<String>>> m =
        errors.stream()
            .flatMap(error -> error.resolvingFixes.stream())
            .collect(groupingBy(identity(), mapping(fix -> fix.reasons, Collectors.toSet())));
    m.forEach((fix, sets) -> sets.forEach(fix.reasons::addAll));
    return ImmutableSet.copyOf(m.keySet());
  }
}<|MERGE_RESOLUTION|>--- conflicted
+++ resolved
@@ -23,13 +23,10 @@
  */
 package edu.ucr.cs.riple.core.metadata.index;
 
-<<<<<<< HEAD
 import static java.util.function.UnaryOperator.identity;
 import static java.util.stream.Collectors.groupingBy;
 import static java.util.stream.Collectors.mapping;
 
-=======
->>>>>>> 9f69799c
 import com.google.common.base.Preconditions;
 import com.google.common.collect.ImmutableSet;
 import edu.ucr.cs.riple.core.Config;
@@ -38,11 +35,8 @@
 import edu.ucr.cs.riple.core.metadata.trackers.Region;
 import edu.ucr.cs.riple.injector.location.Location;
 import edu.ucr.cs.riple.injector.location.OnParameter;
-<<<<<<< HEAD
 import java.util.Collection;
 import java.util.Map;
-=======
->>>>>>> 9f69799c
 import java.util.Objects;
 import java.util.Set;
 import java.util.stream.Collectors;
@@ -83,11 +77,7 @@
     this.messageType = messageType;
     this.message = message;
     this.offset = offset;
-<<<<<<< HEAD
-    this.resolvingFixes = ImmutableSet.copyOf(resolvingFixes);
-=======
     this.resolvingFixes = resolvingFixes;
->>>>>>> 9f69799c
   }
 
   /**
@@ -102,8 +92,7 @@
   }
 
   /**
-<<<<<<< HEAD
-   * Checks if error is resolvable.
+   * <<<<<<< HEAD Checks if error is resolvable.
    *
    * @return true if error is resolvable and false otherwise.
    */
@@ -116,9 +105,7 @@
   }
 
   /**
-=======
->>>>>>> 9f69799c
-   * Checks if error is resolvable with only one fix.
+   * ======= >>>>>>> master Checks if error is resolvable with only one fix.
    *
    * @return true if error is resolvable with only one fix and false otherwise.
    */
