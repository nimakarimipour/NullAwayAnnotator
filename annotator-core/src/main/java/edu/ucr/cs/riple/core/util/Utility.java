/*
 * MIT License
 *
 * Copyright (c) 2020 Nima Karimipour
 *
 * Permission is hereby granted, free of charge, to any person obtaining a copy
 * of this software and associated documentation files (the "Software"), to deal
 * in the Software without restriction, including without limitation the rights
 * to use, copy, modify, merge, publish, distribute, sublicense, and/or sell
 * copies of the Software, and to permit persons to whom the Software is
 * furnished to do so, subject to the following conditions:
 *
 * The above copyright notice and this permission notice shall be included in
 * all copies or substantial portions of the Software.
 *
 * THE SOFTWARE IS PROVIDED "AS IS", WITHOUT WARRANTY OF ANY KIND, EXPRESS OR
 * IMPLIED, INCLUDING BUT NOT LIMITED TO THE WARRANTIES OF MERCHANTABILITY,
 * FITNESS FOR A PARTICULAR PURPOSE AND NONINFRINGEMENT. IN NO EVENT SHALL THE
 * AUTHORS OR COPYRIGHT HOLDERS BE LIABLE FOR ANY CLAIM, DAMAGES OR OTHER
 * LIABILITY, WHETHER IN AN ACTION OF CONTRACT, TORT OR OTHERWISE, ARISING FROM,
 * OUT OF OR IN CONNECTION WITH THE SOFTWARE OR THE USE OR OTHER DEALINGS IN
 * THE SOFTWARE.
 */

package edu.ucr.cs.riple.core.util;

import com.google.common.collect.ImmutableSet;
import edu.ucr.cs.riple.core.Config;
import edu.ucr.cs.riple.core.ModuleInfo;
import edu.ucr.cs.riple.core.Report;
import edu.ucr.cs.riple.core.metadata.field.FieldDeclarationStore;
import edu.ucr.cs.riple.core.metadata.index.Error;
import edu.ucr.cs.riple.core.metadata.index.Fix;
import edu.ucr.cs.riple.scanner.AnnotatorScanner;
import java.io.BufferedReader;
import java.io.BufferedWriter;
import java.io.File;
import java.io.IOException;
import java.io.InputStreamReader;
import java.nio.charset.Charset;
import java.nio.file.Files;
import java.nio.file.Path;
import java.time.Duration;
import java.time.temporal.ChronoUnit;
<<<<<<< HEAD
import java.util.ArrayList;
import java.util.Collection;
=======
>>>>>>> 19a5ffff
import java.util.Collections;
import java.util.HashMap;
import java.util.List;
import java.util.Map;
import java.util.UUID;
import java.util.stream.Collectors;
import java.util.stream.Stream;
import javax.xml.parsers.DocumentBuilder;
import javax.xml.parsers.DocumentBuilderFactory;
import javax.xml.parsers.ParserConfigurationException;
import javax.xml.transform.Transformer;
import javax.xml.transform.TransformerException;
import javax.xml.transform.TransformerFactory;
import javax.xml.transform.dom.DOMSource;
import javax.xml.transform.stream.StreamResult;
import me.tongfei.progressbar.ProgressBar;
import me.tongfei.progressbar.ProgressBarStyle;
import org.json.simple.JSONArray;
import org.json.simple.JSONObject;
import org.w3c.dom.Document;
import org.w3c.dom.Element;

/** Utility class. */
public class Utility {

  /**
   * Executes a shell command in a subprocess. If {@link Config#redirectBuildOutputToStdErr} is
   * activated, it will write the command's output in std error.
   *
   * @param config Annotator config.
   * @param command The shell command to run.
   */
  public static void executeCommand(Config config, String command) {
    try {
      Process p = Runtime.getRuntime().exec(new String[] {"/bin/sh", "-c", command});
      BufferedReader reader =
          new BufferedReader(new InputStreamReader(p.getErrorStream(), Charset.defaultCharset()));
      String line;
      while ((line = reader.readLine()) != null) {
        if (config.redirectBuildOutputToStdErr) {
          System.err.println(line);
        }
      }
      p.waitFor();
    } catch (Exception e) {
      throw new RuntimeException("Exception happened in executing command: " + command, e);
    }
  }

  /**
   * Writes reports content in json format in reports.json file in the output directory.
   *
   * @param config Annotator config.
   * @param reports Immutable set of reports.
   */
  @SuppressWarnings("unchecked")
  public static void writeReports(Config config, ImmutableSet<Report> reports) {
    Path reportsPath = config.globalDir.resolve("reports.json");
    JSONObject result = new JSONObject();
    JSONArray reportsJson = new JSONArray();
    for (Report report : reports) {
      JSONObject reportJson = report.root.getJson();
      reportJson.put("LOCAL EFFECT", report.localEffect);
      reportJson.put("OVERALL EFFECT", report.getOverallEffect(config));
      reportJson.put("Upper Bound EFFECT", report.getUpperBoundEffectOnDownstreamDependencies());
      reportJson.put("Lower Bound EFFECT", report.getLowerBoundEffectOnDownstreamDependencies());
      reportJson.put("FINISHED", report.finished);
      JSONArray followUps = new JSONArray();
      if (config.chain && report.localEffect < 1) {
        report.tree.remove(report.root);
        followUps.addAll(report.tree.stream().map(Fix::getJson).collect(Collectors.toList()));
      }
      reportJson.put("TREE", followUps);
      reportsJson.add(reportJson);
    }
    // Sort by overall effect.
    reportsJson.sort(
        (o1, o2) -> {
          int first = (Integer) ((JSONObject) o1).get("OVERALL EFFECT");
          int second = (Integer) ((JSONObject) o2).get("OVERALL EFFECT");
          return Integer.compare(second, first);
        });
    result.put("REPORTS", reportsJson);
    try (BufferedWriter writer =
        Files.newBufferedWriter(reportsPath.toFile().toPath(), Charset.defaultCharset())) {
      writer.write(result.toJSONString().replace("\\/", "/").replace("\\\\\\", "\\"));
      writer.flush();
    } catch (IOException e) {
      throw new RuntimeException(
          "Could not create the Annotator report json file: " + reportsPath, e);
    }
  }

  /**
   * Reads fixes from the serialized errors in "errors.tsv" file in the output directory,
   *
   * @param info Module info.
   * @return Set of serialized fixes.
   */
  public static ImmutableSet<Fix> readFixesFromOutputDirectory(
      Config config, ModuleInfo info, FieldDeclarationStore store) {
    return ImmutableSet.copyOf(
        getResolvingFixesOfErrors(readErrorsFromOutputDirectory(config, info, store)));
  }

  /**
   * Reads serialized errors of passed module in "errors.tsv" file in the output directory,
   *
   * @param info Module info.
   * @return Set of serialized errors.
   */
<<<<<<< HEAD
  public static List<Error> readErrorsFromOutputDirectory(
      Config config, ModuleInfo info, FieldDeclarationStore store) {
=======
  public static Set<Error> readErrorsFromOutputDirectory(Config config, ModuleInfo info) {
>>>>>>> 19a5ffff
    Path errorsPath = info.dir.resolve("errors.tsv");
    Set<Error> errors = new HashSet<>();
    try {
      try (BufferedReader br =
          Files.newBufferedReader(errorsPath.toFile().toPath(), Charset.defaultCharset())) {
        String line;
        // Skip header.
        br.readLine();
        while ((line = br.readLine()) != null) {
          errors.add(config.getAdapter().deserializeError(line.split("\t"), store));
        }
      }
    } catch (IOException e) {
      throw new RuntimeException("Exception happened in reading errors at: " + errorsPath, e);
    }
    return errors;
  }

  /**
   * Gets resolving fixes of the given errors in a single ImmutableSet.
   *
   * @param errors Given errors.
   * @return ImmutableSet of fixes containing all resolving fixes of the given errors.
   */
  public static ImmutableSet<Fix> getResolvingFixesOfErrors(Collection<Error> errors) {
    Map<Fix, Fix> fixToFixMap = new HashMap<>();
    errors.stream()
        .flatMap(error -> error.getResolvingFixes().stream())
        .forEach(
            fix -> {
              if (fixToFixMap.containsKey(fix)) {
                fixToFixMap.get(fix).reasons.addAll(fix.reasons);
              } else {
                fixToFixMap.put(fix, fix);
              }
            });
    return ImmutableSet.copyOf(fixToFixMap.values());
  }

  /**
   * Writes the {@link FixSerializationConfig} in {@code XML} format.
   *
   * @param config Config file to write.
   * @param path Path to write the config at.
   */
  public static void writeNullAwayConfigInXMLFormat(FixSerializationConfig config, String path) {
    DocumentBuilderFactory docFactory = DocumentBuilderFactory.newInstance();
    try {
      DocumentBuilder docBuilder = docFactory.newDocumentBuilder();
      Document doc = docBuilder.newDocument();

      // Root
      Element rootElement = doc.createElement("serialization");
      doc.appendChild(rootElement);

      // Suggest
      Element suggestElement = doc.createElement("suggest");
      suggestElement.setAttribute("active", String.valueOf(config.suggestEnabled));
      suggestElement.setAttribute("enclosing", String.valueOf(config.suggestEnclosing));
      rootElement.appendChild(suggestElement);

      // Field Initialization
      Element fieldInitInfoEnabled = doc.createElement("fieldInitInfo");
      fieldInitInfoEnabled.setAttribute("active", String.valueOf(config.fieldInitInfoEnabled));
      rootElement.appendChild(fieldInitInfoEnabled);

      // Output dir
      Element outputDir = doc.createElement("path");
      outputDir.setTextContent(config.outputDirectory);
      rootElement.appendChild(outputDir);

      // UUID
      Element uuid = doc.createElement("uuid");
      uuid.setTextContent(UUID.randomUUID().toString());
      rootElement.appendChild(uuid);

      // Writings
      TransformerFactory transformerFactory = TransformerFactory.newInstance();
      Transformer transformer = transformerFactory.newTransformer();
      DOMSource source = new DOMSource(doc);
      StreamResult result = new StreamResult(new File(path));
      transformer.transform(source, result);
    } catch (ParserConfigurationException | TransformerException e) {
      throw new RuntimeException("Error happened in writing config.", e);
    }
  }

  /**
   * Activates/Deactivates {@link AnnotatorScanner} features by updating the {@link
   * edu.ucr.cs.riple.scanner.Config} in {@code XML} format for the given modules.
   *
   * @param modules Immutable set of modules that their configuration files need to be updated.
   * @param activation activation flag for all features of the scanner.
   */
  public static void setScannerCheckerActivation(
      ImmutableSet<ModuleInfo> modules, boolean activation) {
    modules.forEach(info -> setScannerCheckerActivation(info, activation));
  }

  /**
   * Activates/Deactivates {@link AnnotatorScanner} features by updating the {@link
   * edu.ucr.cs.riple.scanner.Config} in {@code XML} format for the given module.
   *
   * @param info module that its configuration file need to be updated.
   * @param activation activation flag for all features of the scanner.
   */
  public static void setScannerCheckerActivation(ModuleInfo info, boolean activation) {
    DocumentBuilderFactory docFactory = DocumentBuilderFactory.newInstance();
    try {
      DocumentBuilder docBuilder = docFactory.newDocumentBuilder();
      Document doc = docBuilder.newDocument();

      // Root
      Element rootElement = doc.createElement("scanner");
      doc.appendChild(rootElement);

      // Method
      Element methodElement = doc.createElement("method");
      methodElement.setAttribute("active", String.valueOf(activation));
      rootElement.appendChild(methodElement);

      // Field
      Element fieldElement = doc.createElement("field");
      fieldElement.setAttribute("active", String.valueOf(activation));
      rootElement.appendChild(fieldElement);

      // Call
      Element callElement = doc.createElement("call");
      callElement.setAttribute("active", String.valueOf(activation));
      rootElement.appendChild(callElement);

      // File
      Element classElement = doc.createElement("class");
      classElement.setAttribute("active", String.valueOf(activation));
      rootElement.appendChild(classElement);

      // Output dir
      Element outputDir = doc.createElement("path");
      outputDir.setTextContent(info.dir.toString());
      rootElement.appendChild(outputDir);

      // UUID
      Element uuid = doc.createElement("uuid");
      uuid.setTextContent(UUID.randomUUID().toString());
      rootElement.appendChild(uuid);

      // Writings
      TransformerFactory transformerFactory = TransformerFactory.newInstance();
      Transformer transformer = transformerFactory.newTransformer();
      DOMSource source = new DOMSource(doc);
      StreamResult result = new StreamResult(info.scannerConfig.toFile());
      transformer.transform(source, result);
    } catch (ParserConfigurationException | TransformerException e) {
      throw new RuntimeException("Error happened in writing config.", e);
    }
  }

  /**
   * Builds all downstream dependencies.
   *
   * @param config Annotator config.
   */
  public static void buildDownstreamDependencies(Config config) {
    config.downstreamInfo.forEach(
        module -> {
          FixSerializationConfig.Builder nullAwayConfig =
              new FixSerializationConfig.Builder()
                  .setSuggest(true, true)
                  .setOutputDirectory(module.dir.toString())
                  .setFieldInitInfo(false);
          nullAwayConfig.writeAsXML(module.nullawayConfig.toString());
        });
    build(config, config.downstreamDependenciesBuildCommand);
  }

  /**
   * Builds target.
   *
   * @param config Annotator config.
   */
  public static void buildTarget(Config config) {
    buildTarget(config, false);
  }

  /**
   * Builds target with control on field initialization serialization.
   *
   * @param config Annotator config.
   * @param initSerializationEnabled Activation flag for field initialization serialization.
   */
  public static void buildTarget(Config config, boolean initSerializationEnabled) {
    FixSerializationConfig.Builder nullAwayConfig =
        new FixSerializationConfig.Builder()
            .setSuggest(true, true)
            .setOutputDirectory(config.target.dir.toString())
            .setFieldInitInfo(initSerializationEnabled);
    nullAwayConfig.writeAsXML(config.target.nullawayConfig.toString());
    build(config, config.buildCommand);
  }

  /**
   * Builds module(s).
   *
   * @param config Annotator config.
   * @param command Command to run to build module(s).
   */
  private static void build(Config config, String command) {
    try {
      long timer = config.log.startTimer();
      Utility.executeCommand(config, command);
      config.log.stopTimerAndCaptureBuildTime(timer);
      config.log.incrementBuildRequest();
    } catch (Exception e) {
      throw new RuntimeException("Could not run command: " + command);
    }
  }

  /**
   * Returns a progress bar with the given task name.
   *
   * @param taskName Task name.
   * @param steps Number of total steps to show in the progress bar.
   * @return Progress bar instance.
   */
  public static ProgressBar createProgressBar(String taskName, int steps) {
    return new ProgressBar(
        taskName,
        steps,
        1000,
        System.out,
        ProgressBarStyle.ASCII,
        "",
        1,
        false,
        null,
        ChronoUnit.SECONDS,
        0L,
        Duration.ZERO);
  }

  /**
   * Writes log in the `log.txt` file at the output directory.
   *
   * @param config Annotator config.
   */
  public static void writeLog(Config config) {
    Path path = config.globalDir.resolve("log.txt");
    try {
      Files.write(path, Collections.singleton(config.log.toString()), Charset.defaultCharset());
    } catch (IOException exception) {
      System.err.println("Could not write log to: " + path);
      System.err.println("Writing in STD Error:\n" + config.log);
    }
  }

  /**
   * Read all lines from a file and returns as a List.
   *
   * @param path The path to the file.
   * @return The lines from the file as a Stream.
   */
  public static List<String> readFileLines(Path path) {
    try (Stream<String> stream = Files.lines(path)) {
      return stream.collect(Collectors.toList());
    } catch (IOException e) {
      throw new RuntimeException("Exception while reading file: " + path, e);
    }
  }
}<|MERGE_RESOLUTION|>--- conflicted
+++ resolved
@@ -42,15 +42,13 @@
 import java.nio.file.Path;
 import java.time.Duration;
 import java.time.temporal.ChronoUnit;
-<<<<<<< HEAD
-import java.util.ArrayList;
 import java.util.Collection;
-=======
->>>>>>> 19a5ffff
 import java.util.Collections;
 import java.util.HashMap;
+import java.util.HashSet;
 import java.util.List;
 import java.util.Map;
+import java.util.Set;
 import java.util.UUID;
 import java.util.stream.Collectors;
 import java.util.stream.Stream;
@@ -109,13 +107,13 @@
     JSONArray reportsJson = new JSONArray();
     for (Report report : reports) {
       JSONObject reportJson = report.root.getJson();
-      reportJson.put("LOCAL EFFECT", report.localEffect);
+      reportJson.put("LOCAL EFFECT", report.getLocalEffect());
       reportJson.put("OVERALL EFFECT", report.getOverallEffect(config));
       reportJson.put("Upper Bound EFFECT", report.getUpperBoundEffectOnDownstreamDependencies());
       reportJson.put("Lower Bound EFFECT", report.getLowerBoundEffectOnDownstreamDependencies());
-      reportJson.put("FINISHED", report.finished);
+      reportJson.put("FINISHED", !report.isInProgress(config));
       JSONArray followUps = new JSONArray();
-      if (config.chain && report.localEffect < 1) {
+      if (config.chain && report.getLocalEffect() < 1) {
         report.tree.remove(report.root);
         followUps.addAll(report.tree.stream().map(Fix::getJson).collect(Collectors.toList()));
       }
@@ -144,6 +142,7 @@
    * Reads fixes from the serialized errors in "errors.tsv" file in the output directory,
    *
    * @param info Module info.
+   * @param store Field Declaration store.
    * @return Set of serialized fixes.
    */
   public static ImmutableSet<Fix> readFixesFromOutputDirectory(
@@ -156,14 +155,11 @@
    * Reads serialized errors of passed module in "errors.tsv" file in the output directory,
    *
    * @param info Module info.
+   * @param store Field Declaration store.
    * @return Set of serialized errors.
    */
-<<<<<<< HEAD
-  public static List<Error> readErrorsFromOutputDirectory(
+  public static Set<Error> readErrorsFromOutputDirectory(
       Config config, ModuleInfo info, FieldDeclarationStore store) {
-=======
-  public static Set<Error> readErrorsFromOutputDirectory(Config config, ModuleInfo info) {
->>>>>>> 19a5ffff
     Path errorsPath = info.dir.resolve("errors.tsv");
     Set<Error> errors = new HashSet<>();
     try {
