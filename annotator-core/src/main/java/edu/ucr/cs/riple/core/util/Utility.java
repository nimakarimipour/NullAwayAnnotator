--- conflicted
+++ resolved
@@ -173,18 +173,12 @@
   /**
    * Reads serialized errors of passed module in "errors.tsv" file in the output directory,
    *
-   * @param info Module info.
-<<<<<<< HEAD
+   * @param info Module info. <<<<<<< HEAD
    * @param fieldDeclarationStore Field Declaration store.
    * @return Set of serialized errors.
    */
   public static Set<Error> readErrorsFromOutputDirectory(
       Config config, ModuleInfo info, FieldDeclarationStore fieldDeclarationStore) {
-=======
-   * @return Set of serialized errors.
-   */
-  public static Set<Error> readErrorsFromOutputDirectory(Config config, ModuleInfo info) {
->>>>>>> f588ee72
     Path errorsPath = info.dir.resolve("errors.tsv");
     Set<Error> errors = new HashSet<>();
     try {
