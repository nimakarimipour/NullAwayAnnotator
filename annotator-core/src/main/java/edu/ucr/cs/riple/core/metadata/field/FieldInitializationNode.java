--- conflicted
+++ resolved
@@ -57,11 +57,7 @@
    *
    * @return Path in string.
    */
-<<<<<<< HEAD
   public Path getPath() {
-=======
-  public String getPath() {
->>>>>>> 2be5a1a3
     return initializerLocation.path;
   }
 
