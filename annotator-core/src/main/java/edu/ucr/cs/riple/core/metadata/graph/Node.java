/*
 * MIT License
 *
 * Copyright (c) 2020 Nima Karimipour
 *
 * Permission is hereby granted, free of charge, to any person obtaining a copy
 * of this software and associated documentation files (the "Software"), to deal
 * in the Software without restriction, including without limitation the rights
 * to use, copy, modify, merge, publish, distribute, sublicense, and/or sell
 * copies of the Software, and to permit persons to whom the Software is
 * furnished to do so, subject to the following conditions:
 *
 * The above copyright notice and this permission notice shall be included in
 * all copies or substantial portions of the Software.
 *
 * THE SOFTWARE IS PROVIDED "AS IS", WITHOUT WARRANTY OF ANY KIND, EXPRESS OR
 * IMPLIED, INCLUDING BUT NOT LIMITED TO THE WARRANTIES OF MERCHANTABILITY,
 * FITNESS FOR A PARTICULAR PURPOSE AND NONINFRINGEMENT. IN NO EVENT SHALL THE
 * AUTHORS OR COPYRIGHT HOLDERS BE LIABLE FOR ANY CLAIM, DAMAGES OR OTHER
 * LIABILITY, WHETHER IN AN ACTION OF CONTRACT, TORT OR OTHERWISE, ARISING FROM,
 * OUT OF OR IN CONNECTION WITH THE SOFTWARE OR THE USE OR OTHER DEALINGS IN
 * THE SOFTWARE.
 */

package edu.ucr.cs.riple.core.metadata.graph;

<<<<<<< HEAD
import com.google.common.collect.ImmutableList;
=======
>>>>>>> 19a5ffff
import com.google.common.collect.ImmutableSet;
import com.google.common.collect.Sets;
import edu.ucr.cs.riple.core.Report;
import edu.ucr.cs.riple.core.metadata.index.Bank;
import edu.ucr.cs.riple.core.metadata.index.Error;
import edu.ucr.cs.riple.core.metadata.index.Fix;
import edu.ucr.cs.riple.core.metadata.method.MethodDeclarationTree;
import edu.ucr.cs.riple.core.metadata.trackers.Region;
import edu.ucr.cs.riple.core.metadata.trackers.RegionTracker;
import edu.ucr.cs.riple.core.util.Utility;
import edu.ucr.cs.riple.injector.location.OnMethod;
import java.util.Collection;
import java.util.Collections;
import java.util.HashSet;
import java.util.Objects;
import java.util.Set;

/**
 * Vertex in {@link ConflictGraph} graph. It stores a fix tree (starting from a root) and all it's
 * impact on the source code information.
 */
public class Node {

  /** Root fix of the tree. */
  public final Fix root;

  /** Set of all fixes in tree. */
  public final Set<Fix> tree;

  /** Set of potentially impacted by any node in tree. */
  public final Set<Region> regions;

  /** Set of triggered fixes if tree is applied. */
  public Set<Fix> triggeredFixes;

  /** Set of triggered errors if tree is applied. */
  public ImmutableSet<Error> triggeredErrors;

  /** Unique id of Node across all nodes. */
  public int id;

  /** Effect of applying containing change */
  public int effect;

  /**
   * if <code>true</code>, set of triggered fixes has been updated, and the node still needs further
   * process.
   */
  public boolean changed;

  /** Corresponding report of processing root. */
  public Report report;

  /** Regions where original errors reported and NullAway suggested root for that. */
  private Set<Region> origins;

  public Node(Fix root) {
    this.regions = new HashSet<>();
    this.root = root;
    this.triggeredFixes = new HashSet<>();
    this.triggeredErrors = ImmutableSet.of();
    this.effect = 0;
    this.tree = Sets.newHashSet(root);
    this.changed = false;
  }

  /**
   * Initializes rootSource. Collects all regions where error reported from {@link Bank}
   *
   * @param errorBank {@link Bank} instance.
   */
  public void setOrigins(Bank<Error> errorBank) {
    this.origins =
        errorBank.getRegionsForFix(
            error -> error.isSingleFix() && error.toResolvingLocation().equals(root.toLocation()));
  }

  /**
   * It clears the set of regions and will recalculate the potentially impacted regions. Potentially
   * impacted regions are mentioned below:
   *
   * <ul>
   *   <li>All regions that a usage of the set of targeted elements by fixes has been observed.
   *   <li>All regions which can be impacted due to inheritance violation rules.
   *   <li>If a fix is targeting a constructor parameter, class field initialization region will
   *       also be added to this list. (Constructor failures in field initialization, causes errors
   *       to be reported on that class field initialization regions.)
   * </ul>
   *
   * @param tracker Tracker instance.
   */
  public void reCollectPotentiallyImpactedRegions(RegionTracker tracker) {
    this.regions.clear();
    // Add origins.
    this.regions.addAll(this.origins);
    this.tree.forEach(fix -> tracker.getRegions(fix).ifPresent(regions::addAll));
    // Add class initialization region, if a fix is modifying a parameter on constructor.
    this.tree.stream()
        .filter(fix -> fix.isOnParameter() && fix.isModifyingConstructor())
        .forEach(fix -> regions.add(new Region(fix.change.location.clazz, "null")));
  }

  /**
   * Checks if a node has a shared region with this node's regions.
   *
   * @param other Other Node instance.
   * @return true, if there is a conflict and a region is shared.
   */
  public boolean hasConflictInRegions(Node other) {
    return !Collections.disjoint(other.regions, this.regions);
  }

  /**
   * Updates node status. Should be called when all annotations in tree are applied to the source
   * code and the target project has been rebuilt.
   *
   * @param localEffect Local effect calculated based on the number of errors in impacted regions.
   * @param fixesInOneRound All fixes applied simultaneously to the source code.
   * @param triggeredErrors Triggered Errors collected from impacted regions.
   * @param triggeredFixesFromDownstream Set of triggered fixes from downstream.
   * @param mdt Method declaration tree instance.
   */
  public void updateStatus(
      int localEffect,
      Set<Fix> fixesInOneRound,
      Collection<Error> triggeredErrors,
      Set<Fix> triggeredFixesFromDownstream,
      MethodDeclarationTree mdt) {
<<<<<<< HEAD
    // Update list of triggered errors.
    this.triggeredErrors = ImmutableList.copyOf(triggeredErrors);
    // Update list of triggered fixes.
    this.updateTriggered(triggeredFixesFromDownstream);
=======
    // Update list of triggered fixes.
    this.updateTriggered(triggeredFixes);
    // Update set of triggered errors.
    this.triggeredErrors = ImmutableSet.copyOf(triggeredErrors);
>>>>>>> 19a5ffff
    // A fix in a tree, can have a super method that is not part of this node's tree but be present
    // in another node's tree. In this case since both are applied, an error due to inheritance
    // violation will not be reported. This calculation below will fix that.
    final int[] numberOfSuperMethodsAnnotatedOutsideTree = {0};
    this.tree.stream()
        .filter(Fix::isOnMethod)
        .map(
            fix -> {
              OnMethod onMethod = fix.toMethod();
              return mdt.getClosestSuperMethod(onMethod.method, onMethod.clazz);
            }) // Collection of super methods of all fixes in tree.
        .filter(
            node ->
                node != null
                    && !node.hasNullableAnnotation) // If node is already annotated, ignore it.
        .forEach(
            superMethodNode -> {
              if (this.tree.stream()
                  .anyMatch(
                      fix -> fix.isOnMethod() && fix.toMethod().equals(superMethodNode.location))) {
                // Super method is already inside tree, ignore it.
                return;
              }
              if (fixesInOneRound.stream()
                  .anyMatch(
                      fix -> fix.isOnMethod() && fix.toMethod().equals(superMethodNode.location))) {
                // Super method is not in this tree and is present in source code due to injection
                // for another node, count it.
                numberOfSuperMethodsAnnotatedOutsideTree[0]++;
              }
            });
    // Fix the actual error below.
    this.effect = localEffect + numberOfSuperMethodsAnnotatedOutsideTree[0];
  }

  /**
   * Updated the triggered sets and the status of node.
   *
   * @param triggeredFixesFromDownstream Set of triggered fixes from downstream.
   */
  public void updateTriggered(Set<Fix> triggeredFixesFromDownstream) {
    int sizeBefore = this.triggeredFixes.size();
    ImmutableSet<Fix> fixes = Utility.getResolvingFixesOfErrors(this.triggeredErrors);
    this.triggeredFixes.addAll(fixes);
    this.triggeredFixes.addAll(triggeredFixesFromDownstream);
    int sizeAfter = this.triggeredFixes.size();
    this.changed = (sizeAfter != sizeBefore);
  }

  /** Merges triggered fixes to the tree, to prepare the analysis for the next depth. */
  public void mergeTriggered() {
    this.tree.addAll(this.triggeredFixes);
    this.tree.forEach(fix -> fix.fixSourceIsInTarget = true);
    this.triggeredFixes.clear();
  }

  @Override
  public int hashCode() {
    return getHash(root);
  }

  /**
   * Calculates hash. This method is used outside this class to calculate the expected hash based on
   * instance's properties value if the actual instance is not available.
   *
   * @param fix Fix instance.
   * @return Expected hash.
   */
  public static int getHash(Fix fix) {
    return Objects.hash(fix);
  }

  @Override
  public boolean equals(Object o) {
    if (this == o) {
      return true;
    }
    if (!(o instanceof Node)) {
      return false;
    }
    Node node = (Node) o;
    return root.equals(node.root);
  }
}<|MERGE_RESOLUTION|>--- conflicted
+++ resolved
@@ -24,10 +24,6 @@
 
 package edu.ucr.cs.riple.core.metadata.graph;
 
-<<<<<<< HEAD
-import com.google.common.collect.ImmutableList;
-=======
->>>>>>> 19a5ffff
 import com.google.common.collect.ImmutableSet;
 import com.google.common.collect.Sets;
 import edu.ucr.cs.riple.core.Report;
@@ -60,8 +56,8 @@
   /** Set of potentially impacted by any node in tree. */
   public final Set<Region> regions;
 
-  /** Set of triggered fixes if tree is applied. */
-  public Set<Fix> triggeredFixes;
+  /** Set of triggered fixes from downstream dependencies if tree is applied. */
+  public Set<Fix> triggeredFixesFromDownstream;
 
   /** Set of triggered errors if tree is applied. */
   public ImmutableSet<Error> triggeredErrors;
@@ -71,12 +67,6 @@
 
   /** Effect of applying containing change */
   public int effect;
-
-  /**
-   * if <code>true</code>, set of triggered fixes has been updated, and the node still needs further
-   * process.
-   */
-  public boolean changed;
 
   /** Corresponding report of processing root. */
   public Report report;
@@ -87,11 +77,10 @@
   public Node(Fix root) {
     this.regions = new HashSet<>();
     this.root = root;
-    this.triggeredFixes = new HashSet<>();
+    this.triggeredFixesFromDownstream = new HashSet<>();
     this.triggeredErrors = ImmutableSet.of();
     this.effect = 0;
     this.tree = Sets.newHashSet(root);
-    this.changed = false;
   }
 
   /**
@@ -156,17 +145,10 @@
       Collection<Error> triggeredErrors,
       Set<Fix> triggeredFixesFromDownstream,
       MethodDeclarationTree mdt) {
-<<<<<<< HEAD
-    // Update list of triggered errors.
-    this.triggeredErrors = ImmutableList.copyOf(triggeredErrors);
-    // Update list of triggered fixes.
-    this.updateTriggered(triggeredFixesFromDownstream);
-=======
-    // Update list of triggered fixes.
-    this.updateTriggered(triggeredFixes);
+    // Update list of triggered fixes from downstream.
+    this.triggeredFixesFromDownstream = triggeredFixesFromDownstream;
     // Update set of triggered errors.
     this.triggeredErrors = ImmutableSet.copyOf(triggeredErrors);
->>>>>>> 19a5ffff
     // A fix in a tree, can have a super method that is not part of this node's tree but be present
     // in another node's tree. In this case since both are applied, an error due to inheritance
     // violation will not be reported. This calculation below will fix that.
@@ -202,25 +184,12 @@
     this.effect = localEffect + numberOfSuperMethodsAnnotatedOutsideTree[0];
   }
 
-  /**
-   * Updated the triggered sets and the status of node.
-   *
-   * @param triggeredFixesFromDownstream Set of triggered fixes from downstream.
-   */
-  public void updateTriggered(Set<Fix> triggeredFixesFromDownstream) {
-    int sizeBefore = this.triggeredFixes.size();
-    ImmutableSet<Fix> fixes = Utility.getResolvingFixesOfErrors(this.triggeredErrors);
-    this.triggeredFixes.addAll(fixes);
-    this.triggeredFixes.addAll(triggeredFixesFromDownstream);
-    int sizeAfter = this.triggeredFixes.size();
-    this.changed = (sizeAfter != sizeBefore);
-  }
-
   /** Merges triggered fixes to the tree, to prepare the analysis for the next depth. */
   public void mergeTriggered() {
-    this.tree.addAll(this.triggeredFixes);
+    this.tree.addAll(Utility.getResolvingFixesOfErrors(this.triggeredErrors));
+    this.tree.addAll(this.triggeredFixesFromDownstream);
     this.tree.forEach(fix -> fix.fixSourceIsInTarget = true);
-    this.triggeredFixes.clear();
+    this.triggeredFixesFromDownstream.clear();
   }
 
   @Override
