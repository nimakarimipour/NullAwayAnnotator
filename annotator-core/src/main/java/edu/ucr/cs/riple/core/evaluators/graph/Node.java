--- conflicted
+++ resolved
@@ -140,7 +140,7 @@
    * @param fixesInOneRound All fixes applied simultaneously to the source code.
    * @param triggeredFixesFromDownstreamErrors Triggered fixes from downstream dependencies.
    * @param triggeredErrors Triggered Errors collected from impacted regions.
-   * @param registry Method registry instance.
+   * @param context {@link Context} instance.
    */
   public void updateStatus(
       int localEffect,
@@ -162,13 +162,7 @@
         .map(
             fix -> {
               OnMethod onMethod = fix.toMethod();
-<<<<<<< HEAD
-              return context
-                  .getMethodRegistry()
-                  .getClosestSuperMethod(onMethod.method, onMethod.clazz);
-=======
-              return registry.getImmediateSuperMethod(onMethod);
->>>>>>> 538dfec4
+              return context.getMethodRegistry().getImmediateSuperMethod(onMethod);
             }) // Collection of super methods of all fixes in tree.
         .filter(
             node ->
