--- conflicted
+++ resolved
@@ -46,12 +46,6 @@
  */
 public class NullAwayV0Adapter extends NullAwayAdapterBaseClass {
 
-<<<<<<< HEAD
-  public NullAwayV0Adapter(Config config, FieldDeclarationStore fieldDeclarationStore) {
-    super(config, fieldDeclarationStore, 0);
-=======
-  /** Annotator config. */
-  private final Config config;
   /**
    * In this serialization version, offset of the errors is not serialized. Generally offsets are
    * used to distinguish errors. On this version of NullAway all serialized errors are treated as
@@ -60,26 +54,9 @@
    */
   private int offset;
 
-  public NullAwayV0Adapter(Config config) {
-    this.config = config;
+  public NullAwayV0Adapter(Config config, FieldDeclarationStore fieldDeclarationStore) {
+    super(config, fieldDeclarationStore, 0);
     this.offset = 0;
-  }
-
-  @Override
-  public Fix deserializeFix(Location location, String[] values) {
-    Preconditions.checkArgument(
-        values.length == 10,
-        "Expected 10 values to create Fix instance in NullAway serialization version 0 but found: "
-            + values.length);
-    Preconditions.checkArgument(
-        values[7].equals("nullable"), "unsupported annotation: " + values[7]);
-    String encMember = !Region.getType(values[9]).equals(Region.Type.METHOD) ? "null" : values[9];
-    return new Fix(
-        new AddMarkerAnnotation(location, config.nullableAnnot),
-        values[6],
-        new Region(values[8], encMember),
-        true);
->>>>>>> f7b0c473
   }
 
   @Override
@@ -89,22 +66,13 @@
         "Expected 10 values to create Error instance in NullAway serialization version 0 but found: "
             + values.length);
     String encMember = !Region.getType(values[3]).equals(Region.Type.METHOD) ? "null" : values[3];
-<<<<<<< HEAD
     Location nonnullTarget =
         Location.createLocationFromArrayInfo(Arrays.copyOfRange(values, 4, 10));
     String errorType = values[0];
     String errorMessage = values[1];
     Region region = new Region(values[2], encMember);
     // since we have no information of offset, we set all to zero.
-    return createError(errorType, errorMessage, region, 0, nonnullTarget, store);
-=======
-    return new Error(
-        values[0],
-        values[1],
-        new Region(values[2], encMember),
-        offset++,
-        Location.createLocationFromArrayInfo(Arrays.copyOfRange(values, 4, 10)));
->>>>>>> f7b0c473
+    return createError(errorType, errorMessage, region, offset++, nonnullTarget, store);
   }
 
   @Override
