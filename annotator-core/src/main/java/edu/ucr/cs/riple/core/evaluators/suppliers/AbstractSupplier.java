/*
 * MIT License
 *
 * Copyright (c) 2022 Nima Karimipour
 *
 * Permission is hereby granted, free of charge, to any person obtaining a copy
 * of this software and associated documentation files (the "Software"), to deal
 * in the Software without restriction, including without limitation the rights
 * to use, copy, modify, merge, publish, distribute, sublicense, and/or sell
 * copies of the Software, and to permit persons to whom the Software is
 * furnished to do so, subject to the following conditions:
 *
 * The above copyright notice and this permission notice shall be included in
 * all copies or substantial portions of the Software.
 *
 * THE SOFTWARE IS PROVIDED "AS IS", WITHOUT WARRANTY OF ANY KIND, EXPRESS OR
 * IMPLIED, INCLUDING BUT NOT LIMITED TO THE WARRANTIES OF MERCHANTABILITY,
 * FITNESS FOR A PARTICULAR PURPOSE AND NONINFRINGEMENT. IN NO EVENT SHALL THE
 * AUTHORS OR COPYRIGHT HOLDERS BE LIABLE FOR ANY CLAIM, DAMAGES OR OTHER
 * LIABILITY, WHETHER IN AN ACTION OF CONTRACT, TORT OR OTHERWISE, ARISING FROM,
 * OUT OF OR IN CONNECTION WITH THE SOFTWARE OR THE USE OR OTHER DEALINGS IN
 * THE SOFTWARE.
 */

package edu.ucr.cs.riple.core.evaluators.suppliers;

import edu.ucr.cs.riple.core.Config;
import edu.ucr.cs.riple.core.injectors.AnnotationInjector;
import edu.ucr.cs.riple.core.metadata.Context;
import edu.ucr.cs.riple.core.metadata.index.Error;
import edu.ucr.cs.riple.core.metadata.index.ErrorStore;

/** Base class for all instances of {@link Supplier}. */
public abstract class AbstractSupplier implements Supplier {

  /** Error Store instance. */
  protected final ErrorStore errorStore;
  /** Injector instance. */
  protected final AnnotationInjector injector;
  /** Context of the module which the impact of fixes are computed on. */
  protected final Context context;
  /** Depth of analysis. */
  protected final int depth;
  /** Annotator config. */
  protected final Config config;

  public AbstractSupplier(Config config, Context context) {
    this.config = config;
    this.context = context;
    this.errorStore = initializeErrorStore();
    this.injector = initializeInjector();
    this.depth = initializeDepth();
  }

  /**
   * Initializer for injector.
   *
   * @return {@link AnnotationInjector} instance.
   */
  protected abstract AnnotationInjector initializeInjector();

  /**
   * Initializer for depth.
   *
   * @return depth of analysis.
   */
  protected abstract int initializeDepth();

  /**
   * Initializer for error store.
   *
   * @return {@link ErrorStore} of {@link Error} instances.
   */
<<<<<<< HEAD
  protected ErrorStore initializeErrorStore() {
    return new ErrorStore(config, context);
=======
  protected ErrorStore initializeErrorStore(ImmutableSet<ModuleInfo> modules) {
    return new ErrorStore(config, modules, fieldRegistry);
>>>>>>> a69b547b
  }

  @Override
  public ErrorStore getErrorStore() {
    return errorStore;
  }

  @Override
  public AnnotationInjector getInjector() {
    return injector;
  }

  @Override
  public int depth() {
    return depth;
  }

  @Override
  public Config getConfig() {
    return config;
  }
}<|MERGE_RESOLUTION|>--- conflicted
+++ resolved
@@ -47,7 +47,7 @@
   public AbstractSupplier(Config config, Context context) {
     this.config = config;
     this.context = context;
-    this.errorStore = initializeErrorStore();
+    this.errorStore = new ErrorStore(config, context);
     this.injector = initializeInjector();
     this.depth = initializeDepth();
   }
@@ -71,15 +71,6 @@
    *
    * @return {@link ErrorStore} of {@link Error} instances.
    */
-<<<<<<< HEAD
-  protected ErrorStore initializeErrorStore() {
-    return new ErrorStore(config, context);
-=======
-  protected ErrorStore initializeErrorStore(ImmutableSet<ModuleInfo> modules) {
-    return new ErrorStore(config, modules, fieldRegistry);
->>>>>>> a69b547b
-  }
-
   @Override
   public ErrorStore getErrorStore() {
     return errorStore;
