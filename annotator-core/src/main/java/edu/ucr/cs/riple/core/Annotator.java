--- conflicted
+++ resolved
@@ -271,15 +271,11 @@
                       && error.isSingleFix()
                       && error.toResolvingLocation().isOnParameter()) {
                     OnParameter nullableParameter = error.toResolvingParameter();
-<<<<<<< HEAD
                     return config
                         .targetModuleContext
                         .getMethodRegistry()
-                        .findMethodByName(nullableParameter.clazz, nullableParameter.method);
-=======
-                    return methodRegistry.findMethodByName(
-                        nullableParameter.clazz, nullableParameter.enclosingMethod.method);
->>>>>>> 30e8da53
+                        .findMethodByName(
+                            nullableParameter.clazz, nullableParameter.enclosingMethod.method);
                   }
                   return null;
                 })
