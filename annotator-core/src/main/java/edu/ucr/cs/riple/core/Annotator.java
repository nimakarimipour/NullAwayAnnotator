/*
 * MIT License
 *
 * Copyright (c) 2020 Nima Karimipour
 *
 * Permission is hereby granted, free of charge, to any person obtaining a copy
 * of this software and associated documentation files (the "Software"), to deal
 * in the Software without restriction, including without limitation the rights
 * to use, copy, modify, merge, publish, distribute, sublicense, and/or sell
 * copies of the Software, and to permit persons to whom the Software is
 * furnished to do so, subject to the following conditions:
 *
 * The above copyright notice and this permission notice shall be included in
 * all copies or substantial portions of the Software.
 *
 * THE SOFTWARE IS PROVIDED "AS IS", WITHOUT WARRANTY OF ANY KIND, EXPRESS OR
 * IMPLIED, INCLUDING BUT NOT LIMITED TO THE WARRANTIES OF MERCHANTABILITY,
 * FITNESS FOR A PARTICULAR PURPOSE AND NONINFRINGEMENT. IN NO EVENT SHALL THE
 * AUTHORS OR COPYRIGHT HOLDERS BE LIABLE FOR ANY CLAIM, DAMAGES OR OTHER
 * LIABILITY, WHETHER IN AN ACTION OF CONTRACT, TORT OR OTHERWISE, ARISING FROM,
 * OUT OF OR IN CONNECTION WITH THE SOFTWARE OR THE USE OR OTHER DEALINGS IN
 * THE SOFTWARE.
 */

package edu.ucr.cs.riple.core;

import com.google.common.collect.ImmutableSet;
import edu.ucr.cs.riple.core.cache.TargetModuleCache;
import edu.ucr.cs.riple.core.cache.downstream.DownstreamImpactCache;
import edu.ucr.cs.riple.core.cache.downstream.DownstreamImpactCacheImpl;
import edu.ucr.cs.riple.core.cache.downstream.VoidDownstreamImpactCache;
import edu.ucr.cs.riple.core.evaluators.BasicEvaluator;
import edu.ucr.cs.riple.core.evaluators.CachedEvaluator;
import edu.ucr.cs.riple.core.evaluators.Evaluator;
import edu.ucr.cs.riple.core.evaluators.VoidEvaluator;
import edu.ucr.cs.riple.core.evaluators.suppliers.Supplier;
import edu.ucr.cs.riple.core.evaluators.suppliers.TargetModuleSupplier;
<<<<<<< HEAD
=======
import edu.ucr.cs.riple.core.global.DownstreamImpactCache;
import edu.ucr.cs.riple.core.global.DownstreamImpactCacheImpl;
import edu.ucr.cs.riple.core.global.VoidDownstreamImpactCache;
>>>>>>> 04bd7eed
import edu.ucr.cs.riple.core.injectors.AnnotationInjector;
import edu.ucr.cs.riple.core.injectors.PhysicalInjector;
import edu.ucr.cs.riple.core.metadata.field.FieldDeclarationStore;
import edu.ucr.cs.riple.core.metadata.field.FieldInitializationAnalysis;
import edu.ucr.cs.riple.core.metadata.index.Error;
import edu.ucr.cs.riple.core.metadata.index.Fix;
import edu.ucr.cs.riple.core.metadata.method.MethodDeclarationTree;
import edu.ucr.cs.riple.core.util.Utility;
import edu.ucr.cs.riple.injector.changes.AddAnnotation;
import edu.ucr.cs.riple.injector.changes.AddMarkerAnnotation;
import edu.ucr.cs.riple.injector.changes.AddSingleElementAnnotation;
import edu.ucr.cs.riple.injector.location.OnField;
import edu.ucr.cs.riple.injector.location.OnParameter;
import java.util.Objects;
import java.util.Set;
import java.util.stream.Collectors;
import java.util.stream.Stream;

/**
 * The main class of the core module. Responsible for analyzing the target module and injecting the
 * corresponding annotations.
 */
public class Annotator {

  /** Injector instance. */
  private final AnnotationInjector injector;
  /** Annotator config. */
  private final Config config;

  /** Reports cache. */
  public final ReportCache cache;

  private FieldDeclarationStore fieldDeclarationStore;
  private MethodDeclarationTree methodDeclarationTree;

  public Annotator(Config config) {
    this.config = config;
    this.cache = new ReportCache(config);
    this.injector = new PhysicalInjector(config);
  }

  /** Starts the annotating process consist of preprocess followed by the "annotate" phase. */
  public void start() {
    preprocess();
    long timer = config.log.startTimer();
    annotate();
    config.log.stopTimerAndCapture(timer);
    Utility.writeLog(config);
  }

  /**
   * Performs all the preprocessing tasks.
   *
   * <ul>
   *   <li>Performs the first build of the target module.
   *   <li>Detects uninitialized fields.
   *   <li>Detects initializer method candidates.
   *   <li>Marks selected initializer methods with {@code @Initializer} annotation.
   * </ul>
   */
  private void preprocess() {
    System.out.println("Preprocessing...");
    Utility.setScannerCheckerActivation(config, config.target, true);
    System.out.println("Making the first build...");
    Utility.buildTarget(config, true);
    fieldDeclarationStore = new FieldDeclarationStore(config, config.target);
    methodDeclarationTree = new MethodDeclarationTree(config);
    config.initializeAdapter(fieldDeclarationStore);
    Set<OnField> uninitializedFields =
        Utility.readFixesFromOutputDirectory(config, fieldDeclarationStore).stream()
            .filter(fix -> fix.isOnField() && fix.reasons.contains("FIELD_NO_INIT"))
            .map(Fix::toField)
            .collect(Collectors.toSet());
    FieldInitializationAnalysis analysis = new FieldInitializationAnalysis(config);
    Set<AddAnnotation> initializers =
        analysis
            .findInitializers(uninitializedFields)
            .map(onMethod -> new AddMarkerAnnotation(onMethod, config.initializerAnnot))
            .collect(Collectors.toSet());
    this.injector.injectAnnotations(initializers);
  }

  /** Performs iterations of inference/injection until no unseen fix is suggested. */
  private void annotate() {
<<<<<<< HEAD
    // The downstream impact cache stores the impact of making all public APIs @Nullable on
    // downstream
    // dependencies.
=======
    // downstreamImpactCache analyzes effects of all public APIs on downstream dependencies.
>>>>>>> 04bd7eed
    // Through iterations, since the source code for downstream dependencies does not change and the
    // computation does not depend on the changes in the target module, it will compute the same
    // result in each iteration, therefore we perform the analysis only once and reuse it in each
    // iteration.
    DownstreamImpactCache downstreamImpactCache =
        config.downStreamDependenciesAnalysisActivated
            ? new DownstreamImpactCacheImpl(config, methodDeclarationTree)
            : new VoidDownstreamImpactCache();
    downstreamImpactCache.analyzeDownstreamDependencies();
<<<<<<< HEAD
    TargetModuleCache targetModuleCache = new TargetModuleCache(config, methodDeclarationTree);
=======
>>>>>>> 04bd7eed

    if (config.inferenceActivated) {
      // Outer loop starts.
      while (cache.isUpdated()) {
<<<<<<< HEAD
        executeNextIteration(targetModuleCache, downstreamImpactCache);
=======
        executeNextIteration(downstreamImpactCache);
>>>>>>> 04bd7eed
        if (config.disableOuterLoop) {
          break;
        }
      }

      // Perform once last iteration including all fixes.
      if (!config.disableOuterLoop) {
        cache.disable();
<<<<<<< HEAD
        executeNextIteration(targetModuleCache, downstreamImpactCache);
=======
        executeNextIteration(downstreamImpactCache);
>>>>>>> 04bd7eed
        cache.enable();
      }
    }

    if (config.forceResolveActivated) {
      forceResolveRemainingErrors();
    }

    System.out.println("\nFinished annotating.");
    Utility.writeReports(config, cache.reports().stream().collect(ImmutableSet.toImmutableSet()));
  }

  /**
   * Performs single iteration of inference/injection.
   *
<<<<<<< HEAD
   * @param targetModuleCache Target impact cache instance.
   * @param downstreamImpactCache Downstream impact cache instance to detect impact of fixes outside
   *     of target module.
   */
  private void executeNextIteration(
      TargetModuleCache targetModuleCache, DownstreamImpactCache downstreamImpactCache) {
    ImmutableSet<Report> latestReports =
        processTriggeredFixes(targetModuleCache, downstreamImpactCache);
=======
   * @param downstreamImpactCache Global analyzer instance to detect impact of fixes outside of
   *     target module.
   */
  private void executeNextIteration(DownstreamImpactCache downstreamImpactCache) {
    ImmutableSet<Report> latestReports = processTriggeredFixes(downstreamImpactCache);
>>>>>>> 04bd7eed
    // Compute boundaries of effects on downstream dependencies.
    latestReports.forEach(
        report -> {
          if (config.downStreamDependenciesAnalysisActivated) {
            report.computeBoundariesOfEffectivenessOnDownstreamDependencies(downstreamImpactCache);
          }
        });
    // Update cached reports store.
    cache.update(latestReports);

    // Tag reports according to selected analysis mode.
    config.mode.tag(config, downstreamImpactCache, latestReports);

    // Inject approved fixes.
    Set<Fix> selectedFixes =
        latestReports.stream()
            .filter(Report::approved)
            .flatMap(report -> config.chain ? report.tree.stream() : Stream.of(report.root))
            .collect(Collectors.toSet());
    injector.injectFixes(selectedFixes);

    // Update log.
    config.log.updateInjectedAnnotations(
        selectedFixes.stream().map(fix -> fix.change).collect(Collectors.toSet()));

    // Update impact saved state.
    downstreamImpactCache.updateImpactsAfterInjection(selectedFixes);
<<<<<<< HEAD
    targetModuleCache.updateImpactsAfterInjection(selectedFixes);
=======
>>>>>>> 04bd7eed
  }

  /**
   * Processes triggered fixes.
   *
<<<<<<< HEAD
   * @param downstreamImpactCache Downstream impact cache instance.
   * @return Immutable set of reports from the triggered fixes.
   */
  private ImmutableSet<Report> processTriggeredFixes(
      TargetModuleCache targetModuleCache, DownstreamImpactCache downstreamImpactCache) {
=======
   * @param downstreamImpactCache Global Analyzer instance.
   * @return Immutable set of reports from the triggered fixes.
   */
  private ImmutableSet<Report> processTriggeredFixes(DownstreamImpactCache downstreamImpactCache) {
>>>>>>> 04bd7eed
    Utility.buildTarget(config);
    // Suggested fixes of target at the current state.
    ImmutableSet<Fix> fixes =
        Utility.readFixesFromOutputDirectory(config, fieldDeclarationStore).stream()
            .filter(fix -> !cache.processedFix(fix))
            .collect(ImmutableSet.toImmutableSet());

    // Initializing required evaluator instances.
    TargetModuleSupplier supplier =
<<<<<<< HEAD
        new TargetModuleSupplier(
            config, targetModuleCache, downstreamImpactCache, methodDeclarationTree);
    Evaluator evaluator = getEvaluator(supplier);
=======
        new TargetModuleSupplier(config, downstreamImpactCache, methodDeclarationTree);
    Evaluator evaluator =
        config.exhaustiveSearch ? new VoidEvaluator() : new BasicEvaluator(supplier);
>>>>>>> 04bd7eed
    // Result of the iteration analysis.
    return evaluator.evaluate(fixes);
  }

  /**
   * Creates an {@link Evaluator} corresponding to config values.
   *
   * @param supplier Supplier to create an instance of Evaluator.
   * @return {@link Evaluator} corresponding to config values.
   */
  private Evaluator getEvaluator(Supplier supplier) {
    if (config.exhaustiveSearch) {
      return new VoidEvaluator();
    }
    if (config.useImpactCache) {
      return new CachedEvaluator(supplier);
    }
    return new BasicEvaluator(supplier);
  }

  /**
   * Resolves all remaining errors in target module by following steps below:
   *
   * <ul>
   *   <li>Enclosing method of triggered errors will be marked with {@code @NullUnmarked}
   *       annotation.
   *   <li>Uninitialized fields (inline or by constructor) will be annotated as
   *       {@code @SuppressWarnings("NullAway.Init")}.
   *   <li>Explicit {@code Nullable} assignments to fields will be annotated as
   *       {@code @SuppressWarnings("NullAway")}.
   * </ul>
   */
  private void forceResolveRemainingErrors() {
    // Collect regions with remaining errors.
    Utility.buildTarget(config);
    Set<Error> remainingErrors =
        Utility.readErrorsFromOutputDirectory(config, config.target, fieldDeclarationStore);
    Set<Fix> remainingFixes = Utility.readFixesFromOutputDirectory(config, fieldDeclarationStore);
    // Collect all regions for NullUnmarked.
    // For all errors in regions which correspond to a method's body, we can add @NullUnmarked at
    // the method level.
    Set<AddAnnotation> nullUnMarkedAnnotations =
        remainingErrors.stream()
            // find the corresponding method nodes.
            .map(
                error -> {
                  if (error.getRegion().isOnMethod()) {
                    return methodDeclarationTree.findNode(error.encMember(), error.encClass());
                  }
                  // For methods invoked in an initialization region, where the error is that
                  // `@Nullable` is being passed as an argument, we add a `@NullUnmarked` annotation
                  // to the called method.
                  if (error.messageType.equals("PASS_NULLABLE")
                      && error.isSingleFix()
                      && error.toResolvingLocation().isOnParameter()) {
                    OnParameter nullableParameter = error.toResolvingParameter();
                    return methodDeclarationTree.findNode(
                        nullableParameter.method, nullableParameter.clazz);
                  }
                  return null;
                })
            // Filter null values from map above.
            .filter(Objects::nonNull)
            .map(node -> new AddMarkerAnnotation(node.location, config.nullUnMarkedAnnotation))
            .collect(Collectors.toSet());
    injector.injectAnnotations(nullUnMarkedAnnotations);
    // Update log.
    config.log.updateInjectedAnnotations(nullUnMarkedAnnotations);

    // Collect suppress warnings, errors on field declaration regions.
    Set<OnField> fieldsWithSuppressWarnings =
        remainingErrors.stream()
            .filter(
                error -> {
                  if (!error.getRegion().isOnField()) {
                    return false;
                  }
                  if (error.messageType.equals("PASS_NULLABLE")) {
                    // It is already resolved with @NullUnmarked selected above.
                    return false;
                  }
                  // We can silence them by SuppressWarnings("NullAway.Init")
                  return !error.messageType.equals("METHOD_NO_INIT")
                      && !error.messageType.equals("FIELD_NO_INIT");
                })
            .map(
                error ->
                    fieldDeclarationStore.getLocationOnField(
                        error.getRegion().clazz, error.getRegion().member))
            .filter(Objects::nonNull)
            .collect(Collectors.toSet());

    Set<AddAnnotation> suppressWarningsAnnotations =
        fieldsWithSuppressWarnings.stream()
            .map(
                onField ->
                    new AddSingleElementAnnotation(onField, "SuppressWarnings", "NullAway", false))
            .collect(Collectors.toSet());
    injector.injectAnnotations(suppressWarningsAnnotations);
    // Update log.
    config.log.updateInjectedAnnotations(suppressWarningsAnnotations);

    // Collect NullAway.Init SuppressWarnings
    Set<AddAnnotation> initializationSuppressWarningsAnnotations =
        remainingFixes.stream()
            .filter(
                fix ->
                    fix.isOnField()
                        && (fix.reasons.contains("METHOD_NO_INIT")
                            || fix.reasons.contains("FIELD_NO_INIT")))
            // Filter nodes annotated with SuppressWarnings("NullAway")
            .filter(fix -> !fieldsWithSuppressWarnings.contains(fix.toField()))
            .map(
                fix ->
                    new AddSingleElementAnnotation(
                        fix.toField(), "SuppressWarnings", "NullAway.Init", false))
            .collect(Collectors.toSet());
    injector.injectAnnotations(initializationSuppressWarningsAnnotations);
    // Update log.
    config.log.updateInjectedAnnotations(initializationSuppressWarningsAnnotations);
  }
}<|MERGE_RESOLUTION|>--- conflicted
+++ resolved
@@ -35,12 +35,6 @@
 import edu.ucr.cs.riple.core.evaluators.VoidEvaluator;
 import edu.ucr.cs.riple.core.evaluators.suppliers.Supplier;
 import edu.ucr.cs.riple.core.evaluators.suppliers.TargetModuleSupplier;
-<<<<<<< HEAD
-=======
-import edu.ucr.cs.riple.core.global.DownstreamImpactCache;
-import edu.ucr.cs.riple.core.global.DownstreamImpactCacheImpl;
-import edu.ucr.cs.riple.core.global.VoidDownstreamImpactCache;
->>>>>>> 04bd7eed
 import edu.ucr.cs.riple.core.injectors.AnnotationInjector;
 import edu.ucr.cs.riple.core.injectors.PhysicalInjector;
 import edu.ucr.cs.riple.core.metadata.field.FieldDeclarationStore;
@@ -125,13 +119,9 @@
 
   /** Performs iterations of inference/injection until no unseen fix is suggested. */
   private void annotate() {
-<<<<<<< HEAD
     // The downstream impact cache stores the impact of making all public APIs @Nullable on
-    // downstream
-    // dependencies.
-=======
+    // downstream dependencies.
     // downstreamImpactCache analyzes effects of all public APIs on downstream dependencies.
->>>>>>> 04bd7eed
     // Through iterations, since the source code for downstream dependencies does not change and the
     // computation does not depend on the changes in the target module, it will compute the same
     // result in each iteration, therefore we perform the analysis only once and reuse it in each
@@ -141,19 +131,12 @@
             ? new DownstreamImpactCacheImpl(config, methodDeclarationTree)
             : new VoidDownstreamImpactCache();
     downstreamImpactCache.analyzeDownstreamDependencies();
-<<<<<<< HEAD
     TargetModuleCache targetModuleCache = new TargetModuleCache(config, methodDeclarationTree);
-=======
->>>>>>> 04bd7eed
 
     if (config.inferenceActivated) {
       // Outer loop starts.
       while (cache.isUpdated()) {
-<<<<<<< HEAD
         executeNextIteration(targetModuleCache, downstreamImpactCache);
-=======
-        executeNextIteration(downstreamImpactCache);
->>>>>>> 04bd7eed
         if (config.disableOuterLoop) {
           break;
         }
@@ -162,11 +145,7 @@
       // Perform once last iteration including all fixes.
       if (!config.disableOuterLoop) {
         cache.disable();
-<<<<<<< HEAD
         executeNextIteration(targetModuleCache, downstreamImpactCache);
-=======
-        executeNextIteration(downstreamImpactCache);
->>>>>>> 04bd7eed
         cache.enable();
       }
     }
@@ -182,7 +161,8 @@
   /**
    * Performs single iteration of inference/injection.
    *
-<<<<<<< HEAD
+   * <p><<<<<<< HEAD
+   *
    * @param targetModuleCache Target impact cache instance.
    * @param downstreamImpactCache Downstream impact cache instance to detect impact of fixes outside
    *     of target module.
@@ -191,13 +171,6 @@
       TargetModuleCache targetModuleCache, DownstreamImpactCache downstreamImpactCache) {
     ImmutableSet<Report> latestReports =
         processTriggeredFixes(targetModuleCache, downstreamImpactCache);
-=======
-   * @param downstreamImpactCache Global analyzer instance to detect impact of fixes outside of
-   *     target module.
-   */
-  private void executeNextIteration(DownstreamImpactCache downstreamImpactCache) {
-    ImmutableSet<Report> latestReports = processTriggeredFixes(downstreamImpactCache);
->>>>>>> 04bd7eed
     // Compute boundaries of effects on downstream dependencies.
     latestReports.forEach(
         report -> {
@@ -225,27 +198,18 @@
 
     // Update impact saved state.
     downstreamImpactCache.updateImpactsAfterInjection(selectedFixes);
-<<<<<<< HEAD
     targetModuleCache.updateImpactsAfterInjection(selectedFixes);
-=======
->>>>>>> 04bd7eed
   }
 
   /**
    * Processes triggered fixes.
    *
-<<<<<<< HEAD
    * @param downstreamImpactCache Downstream impact cache instance.
+   * @param targetModuleCache Target impact cache instance.
    * @return Immutable set of reports from the triggered fixes.
    */
   private ImmutableSet<Report> processTriggeredFixes(
       TargetModuleCache targetModuleCache, DownstreamImpactCache downstreamImpactCache) {
-=======
-   * @param downstreamImpactCache Global Analyzer instance.
-   * @return Immutable set of reports from the triggered fixes.
-   */
-  private ImmutableSet<Report> processTriggeredFixes(DownstreamImpactCache downstreamImpactCache) {
->>>>>>> 04bd7eed
     Utility.buildTarget(config);
     // Suggested fixes of target at the current state.
     ImmutableSet<Fix> fixes =
@@ -255,15 +219,9 @@
 
     // Initializing required evaluator instances.
     TargetModuleSupplier supplier =
-<<<<<<< HEAD
         new TargetModuleSupplier(
             config, targetModuleCache, downstreamImpactCache, methodDeclarationTree);
     Evaluator evaluator = getEvaluator(supplier);
-=======
-        new TargetModuleSupplier(config, downstreamImpactCache, methodDeclarationTree);
-    Evaluator evaluator =
-        config.exhaustiveSearch ? new VoidEvaluator() : new BasicEvaluator(supplier);
->>>>>>> 04bd7eed
     // Result of the iteration analysis.
     return evaluator.evaluate(fixes);
   }
