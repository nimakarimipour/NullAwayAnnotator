--- conflicted
+++ resolved
@@ -49,11 +49,7 @@
 
 // Set up environment variables for test configuration tu run with the latest development version.
 tasks.test.doFirst {
-<<<<<<< HEAD
-    environment "NULLAWAY_TEST_VERSION", "0.9.10-SNAPSHOT"
-=======
     environment "NULLAWAY_TEST_VERSION", "0.9.10"
->>>>>>> bc5fe129
     environment "TYPE_ANNOTATOR_SCANNER_VERSION", project.version
 }
 
@@ -76,18 +72,4 @@
 // To remove the "-all" postfix from the produced jar file.
 shadowJar {
     archiveClassifier = null
-}
-
-
-
-// TODO: Remove below once NullAway 0.9.10 is released
-tasks.test {
-    filter {
-        //exclude all tests below as they are only compatible with NullAway 0.9.10 (The upcoming version).
-        excludeTestsMatching "edu.ucr.cs.riple.core.CoreTest"
-        excludeTestsMatching "edu.ucr.cs.riple.core.DeepTest"
-        excludeTestsMatching "edu.ucr.cs.riple.core.InheritanceTest"
-        excludeTestsMatching "edu.ucr.cs.riple.core.DownstreamAnalysisTest"
-        excludeTestsMatching "edu.ucr.cs.riple.core.ArgumentNullableFlowTest"
-    }
 }