--- conflicted
+++ resolved
@@ -47,7 +47,6 @@
 
 tasks.test.dependsOn(':scanner:publishToMavenLocal')
 
-<<<<<<< HEAD
 publishing {
     publications {
         shadow(MavenPublication) { publication ->
@@ -57,10 +56,6 @@
     repositories {
         mavenLocal()
     }
-=======
-    executable "sh"
-    args "-c", "./../gradlew :scanner:publishToMavenLocal --rerun-tasks"
->>>>>>> 5d999d18
 }
 
 jar {
