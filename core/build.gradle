--- conflicted
+++ resolved
@@ -47,7 +47,6 @@
 
 tasks.test.dependsOn(':scanner:publishToMavenLocal')
 
-<<<<<<< HEAD
 publishing {
     publications {
         shadow(MavenPublication) { publication ->
@@ -57,10 +56,6 @@
     repositories {
         mavenLocal()
     }
-=======
-    executable "sh"
-    args "-c", "./../gradlew :type-annotator-scanner:publishToMavenLocal --rerun-tasks"
->>>>>>> 17c8c0ff
 }
 
 jar {
