/*
 * MIT License
 *
 * Copyright (c) 2020 Nima Karimipour
 *
 * Permission is hereby granted, free of charge, to any person obtaining a copy
 * of this software and associated documentation files (the "Software"), to deal
 * in the Software without restriction, including without limitation the rights
 * to use, copy, modify, merge, publish, distribute, sublicense, and/or sell
 * copies of the Software, and to permit persons to whom the Software is
 * furnished to do so, subject to the following conditions:
 *
 * The above copyright notice and this permission notice shall be included in
 * all copies or substantial portions of the Software.
 *
 * THE SOFTWARE IS PROVIDED "AS IS", WITHOUT WARRANTY OF ANY KIND, EXPRESS OR
 * IMPLIED, INCLUDING BUT NOT LIMITED TO THE WARRANTIES OF MERCHANTABILITY,
 * FITNESS FOR A PARTICULAR PURPOSE AND NONINFRINGEMENT. IN NO EVENT SHALL THE
 * AUTHORS OR COPYRIGHT HOLDERS BE LIABLE FOR ANY CLAIM, DAMAGES OR OTHER
 * LIABILITY, WHETHER IN AN ACTION OF CONTRACT, TORT OR OTHERWISE, ARISING FROM,
 * OUT OF OR IN CONNECTION WITH THE SOFTWARE OR THE USE OR OTHER DEALINGS IN
 * THE SOFTWARE.
 */

package edu.ucr.cs.riple.core;

import com.google.common.collect.ImmutableSet;
import edu.ucr.cs.riple.core.explorers.BasicExplorer;
import edu.ucr.cs.riple.core.explorers.ExhaustiveExplorer;
import edu.ucr.cs.riple.core.explorers.Explorer;
import edu.ucr.cs.riple.core.explorers.OptimizedExplorer;
import edu.ucr.cs.riple.core.explorers.suppliers.ExhaustiveSupplier;
import edu.ucr.cs.riple.core.explorers.suppliers.TargetModuleSupplier;
import edu.ucr.cs.riple.core.global.GlobalAnalyzer;
import edu.ucr.cs.riple.core.global.GlobalAnalyzerImpl;
import edu.ucr.cs.riple.core.global.NoOpGlobalAnalyzer;
import edu.ucr.cs.riple.core.injectors.AnnotationInjector;
import edu.ucr.cs.riple.core.injectors.PhysicalInjector;
import edu.ucr.cs.riple.core.metadata.field.FieldDeclarationAnalysis;
import edu.ucr.cs.riple.core.metadata.field.FieldInitializationAnalysis;
import edu.ucr.cs.riple.core.metadata.index.Fix;
import edu.ucr.cs.riple.core.metadata.method.MethodDeclarationTree;
import edu.ucr.cs.riple.core.metadata.trackers.CompoundTracker;
import edu.ucr.cs.riple.core.metadata.trackers.RegionTracker;
import edu.ucr.cs.riple.core.util.Utility;
import edu.ucr.cs.riple.injector.changes.AddAnnotation;
import edu.ucr.cs.riple.injector.location.OnField;
import edu.ucr.cs.riple.scanner.Serializer;
import java.util.Set;
import java.util.stream.Collectors;
import java.util.stream.Stream;

/**
 * The main class of the core module. Responsible for analyzing the target module and injecting the
 * corresponding annotations.
 */
public class Annotator {

  /** Injector instance. */
  private final AnnotationInjector injector;
  /** Annotator config. */
  private final Config config;

  /** Reports cache. */
  public final ReportCache cache;

  public Annotator(Config config) {
    this.config = config;
    this.cache = new ReportCache(config);
    this.injector = new PhysicalInjector(config);
  }

  /** Starts the annotating process consist of preprocess followed by explore phase. */
  public void start() {
    preprocess();
    long timer = config.log.startTimer();
    explore();
    config.log.stopTimerAndCapture(timer);
    Utility.writeLog(config);
  }

  /**
   * Performs all the preprocessing tasks.
   *
   * <ul>
   *   <li>Performs the first build of the target module.
   *   <li>Detects uninitialized fields.
   *   <li>Detects initializer method candidates.
   *   <li>Marks selected initializer methods with {@code @Initializer} annotation.
   * </ul>
   */
  private void preprocess() {
    System.out.println("Preprocessing...");
    Utility.setScannerCheckerActivation(config.target, true);
    System.out.println("Making the first build...");
    Utility.buildTarget(config, true);
    Set<OnField> uninitializedFields =
        Utility.readFixesFromOutputDirectory(config.target, Fix.factory(config, null))
            .filter(fix -> fix.isOnField() && fix.reasons.contains("FIELD_NO_INIT"))
            .map(Fix::toField)
            .collect(Collectors.toSet());
    FieldInitializationAnalysis analysis =
        new FieldInitializationAnalysis(config.target.dir.resolve("field_init.tsv"));
    Set<AddAnnotation> initializers =
        analysis
            .findInitializers(uninitializedFields)
            .map(onMethod -> new AddAnnotation(onMethod, config.initializerAnnot))
            .collect(Collectors.toSet());
    this.injector.injectAnnotations(initializers);
  }

  /** Performs iterations of inference/injection until no unseen fix is suggested. */
  private void explore() {
    Utility.setScannerCheckerActivation(config.target, true);
    Utility.buildTarget(config);
    Utility.setScannerCheckerActivation(config.target, false);
    FieldDeclarationAnalysis fieldDeclarationAnalysis = new FieldDeclarationAnalysis(config.target);
    MethodDeclarationTree tree =
        new MethodDeclarationTree(config.target.dir.resolve(Serializer.METHOD_INFO_FILE_NAME));
    // globalAnalyzer analyzes effects of all public APIs on downstream dependencies.
    // Through iterations, since the source code for downstream dependencies does not change and the
    // computation does not depend on the changes in the target module, it will compute the same
    // result in each iteration, therefore we perform the analysis only once and reuse it in each
    // iteration.
    GlobalAnalyzer globalAnalyzer =
        config.downStreamDependenciesAnalysisActivated
            ? new GlobalAnalyzerImpl(config, tree)
            : new NoOpGlobalAnalyzer();
    globalAnalyzer.analyzeDownstreamDependencies();
<<<<<<< HEAD
    // Outer loop starts.
    while (cache.isUpdated()) {
      executeNextIteration(globalAnalyzer, fieldDeclarationAnalysis);
=======
    boolean noNewFixTriggered = false;
    while (!noNewFixTriggered) {
      ImmutableSet<Report> latestReports =
          executeNextIteration(globalAnalyzer, fieldDeclarationAnalysis);
      int sizeBefore = cachedReports.size();
      // Update cached reports store.
      latestReports.forEach(
          report -> {
            if (config.downStreamDependenciesAnalysisActivated) {
              report.computeBoundariesOfEffectivenessOnDownstreamDependencies(globalAnalyzer);
            }
            cachedReports.putIfAbsent(report.root, report);
            Report cachedReport = cachedReports.get(report.root);
            cachedReport.localEffect = report.localEffect;
            cachedReport.finished = report.finished;
            cachedReport.tree = report.tree;
            cachedReport.triggeredFixes = report.triggeredFixes;
            cachedReport.triggeredErrors = report.triggeredErrors;
          });

      // Tag reports according to selected analysis mode.
      config.mode.tag(config, globalAnalyzer, latestReports);

      // Inject approved fixes.
      Set<Fix> selectedFixes =
          latestReports.stream()
              .filter(Report::approved)
              .flatMap(report -> config.chain ? report.tree.stream() : Stream.of(report.root))
              .collect(Collectors.toSet());
      injector.injectFixes(selectedFixes);

      // Update impact saved state.
      globalAnalyzer.updateImpactsAfterInjection(selectedFixes);

>>>>>>> 742a5648
      if (config.disableOuterLoop) {
        break;
      }
    }

    // Perform once last iteration including all fixes.
    if (!config.disableOuterLoop) {
      cache.disable();
      executeNextIteration(globalAnalyzer, fieldDeclarationAnalysis);
      cache.enable();
    }

    System.out.println("\nFinished annotating.");
    Utility.writeReports(config, cache.reports().stream().collect(ImmutableSet.toImmutableSet()));
  }

  /**
   * Performs single iteration of inference/injection.
   *
   * @param globalAnalyzer Global analyzer instance to detect impact of fixes outside of target
   *     module.
   * @param fieldDeclarationAnalysis Field declaration instance to detect fixes targeting inline
   *     multiple field declaration statements.
   */
  private void executeNextIteration(
      GlobalAnalyzer globalAnalyzer, FieldDeclarationAnalysis fieldDeclarationAnalysis) {
    ImmutableSet<Report> latestReports =
        processTriggeredFixes(globalAnalyzer, fieldDeclarationAnalysis);
    // Compute boundaries of effects on downstream dependencies.
    latestReports.forEach(
        report -> {
          if (config.downStreamDependenciesAnalysisActivated) {
            report.computeBoundariesOfEffectivenessOnDownstreamDependencies(globalAnalyzer);
          }
        });
    // Update cached reports store.
    cache.update(latestReports);

    // Tag reports according to selected analysis mode.
    config.mode.tag(config, globalAnalyzer, latestReports);

    // Inject approved fixes.
    Set<Fix> selectedFixes =
        latestReports.stream()
            .filter(Report::approved)
            .flatMap(report -> config.chain ? report.tree.stream() : Stream.of(report.root))
            .collect(Collectors.toSet());
    injector.injectFixes(selectedFixes);

    // Update impact saved state.
    globalAnalyzer.updateImpactsAfterInjection(selectedFixes);
  }

  /**
   * Processes triggered fixes.
   *
   * @param globalAnalyzer Global Analyzer instance.
   * @param fieldDeclarationAnalysis Field Declaration analysis to detect fixes on multiple inline
   *     field declaration statements.
   * @return Immutable set of reports from the triggered fixes.
   */
  private ImmutableSet<Report> processTriggeredFixes(
      GlobalAnalyzer globalAnalyzer, FieldDeclarationAnalysis fieldDeclarationAnalysis) {
    Utility.buildTarget(config);
    // Suggested fixes of target at the current state.
    ImmutableSet<Fix> fixes =
        Utility.readFixesFromOutputDirectory(
                config.target, Fix.factory(config, fieldDeclarationAnalysis))
            .filter(fix -> !cache.processedFix(fix))
            .collect(ImmutableSet.toImmutableSet());

    // Initializing required explorer instances.
    MethodDeclarationTree tree =
        new MethodDeclarationTree(config.target.dir.resolve(Serializer.METHOD_INFO_FILE_NAME));
    RegionTracker tracker = new CompoundTracker(config.target, tree);
    TargetModuleSupplier supplier = new TargetModuleSupplier(config, tree);
    Explorer explorer =
        config.exhaustiveSearch
            ? new ExhaustiveExplorer(fixes, new ExhaustiveSupplier(config, tree))
            : config.optimized
                ? new OptimizedExplorer(fixes, supplier, globalAnalyzer, tracker)
                : new BasicExplorer(fixes, supplier, globalAnalyzer);
    // Result of the iteration analysis.
    return explorer.explore();
  }
}<|MERGE_RESOLUTION|>--- conflicted
+++ resolved
@@ -127,46 +127,10 @@
             ? new GlobalAnalyzerImpl(config, tree)
             : new NoOpGlobalAnalyzer();
     globalAnalyzer.analyzeDownstreamDependencies();
-<<<<<<< HEAD
+
     // Outer loop starts.
     while (cache.isUpdated()) {
       executeNextIteration(globalAnalyzer, fieldDeclarationAnalysis);
-=======
-    boolean noNewFixTriggered = false;
-    while (!noNewFixTriggered) {
-      ImmutableSet<Report> latestReports =
-          executeNextIteration(globalAnalyzer, fieldDeclarationAnalysis);
-      int sizeBefore = cachedReports.size();
-      // Update cached reports store.
-      latestReports.forEach(
-          report -> {
-            if (config.downStreamDependenciesAnalysisActivated) {
-              report.computeBoundariesOfEffectivenessOnDownstreamDependencies(globalAnalyzer);
-            }
-            cachedReports.putIfAbsent(report.root, report);
-            Report cachedReport = cachedReports.get(report.root);
-            cachedReport.localEffect = report.localEffect;
-            cachedReport.finished = report.finished;
-            cachedReport.tree = report.tree;
-            cachedReport.triggeredFixes = report.triggeredFixes;
-            cachedReport.triggeredErrors = report.triggeredErrors;
-          });
-
-      // Tag reports according to selected analysis mode.
-      config.mode.tag(config, globalAnalyzer, latestReports);
-
-      // Inject approved fixes.
-      Set<Fix> selectedFixes =
-          latestReports.stream()
-              .filter(Report::approved)
-              .flatMap(report -> config.chain ? report.tree.stream() : Stream.of(report.root))
-              .collect(Collectors.toSet());
-      injector.injectFixes(selectedFixes);
-
-      // Update impact saved state.
-      globalAnalyzer.updateImpactsAfterInjection(selectedFixes);
-
->>>>>>> 742a5648
       if (config.disableOuterLoop) {
         break;
       }
