/*
 * MIT License
 *
 * Copyright (c) 2022 Nima Karimipour
 *
 * Permission is hereby granted, free of charge, to any person obtaining a copy
 * of this software and associated documentation files (the "Software"), to deal
 * in the Software without restriction, including without limitation the rights
 * to use, copy, modify, merge, publish, distribute, sublicense, and/or sell
 * copies of the Software, and to permit persons to whom the Software is
 * furnished to do so, subject to the following conditions:
 *
 * The above copyright notice and this permission notice shall be included in
 * all copies or substantial portions of the Software.
 *
 * THE SOFTWARE IS PROVIDED "AS IS", WITHOUT WARRANTY OF ANY KIND, EXPRESS OR
 * IMPLIED, INCLUDING BUT NOT LIMITED TO THE WARRANTIES OF MERCHANTABILITY,
 * FITNESS FOR A PARTICULAR PURPOSE AND NONINFRINGEMENT. IN NO EVENT SHALL THE
 * AUTHORS OR COPYRIGHT HOLDERS BE LIABLE FOR ANY CLAIM, DAMAGES OR OTHER
 * LIABILITY, WHETHER IN AN ACTION OF CONTRACT, TORT OR OTHERWISE, ARISING FROM,
 * OUT OF OR IN CONNECTION WITH THE SOFTWARE OR THE USE OR OTHER DEALINGS IN
 * THE SOFTWARE.
 */

package edu.ucr.cs.riple.core.explorers;

import com.google.common.collect.ImmutableSet;
import edu.ucr.cs.riple.core.Config;
import edu.ucr.cs.riple.core.ModuleInfo;
import edu.ucr.cs.riple.core.Report;
import edu.ucr.cs.riple.core.injectors.AnnotationInjector;
import edu.ucr.cs.riple.core.injectors.VirtualInjector;
import edu.ucr.cs.riple.core.metadata.field.FieldDeclarationAnalysis;
import edu.ucr.cs.riple.core.metadata.index.Bank;
import edu.ucr.cs.riple.core.metadata.index.Error;
import edu.ucr.cs.riple.core.metadata.index.Fix;
import edu.ucr.cs.riple.core.metadata.method.MethodDeclarationTree;
import edu.ucr.cs.riple.core.metadata.method.MethodNode;
import edu.ucr.cs.riple.core.metadata.trackers.MethodRegionTracker;
import edu.ucr.cs.riple.core.metadata.trackers.RegionTracker;
import edu.ucr.cs.riple.core.util.Utility;
import edu.ucr.cs.riple.injector.changes.AddAnnotation;
import edu.ucr.cs.riple.injector.location.OnMethod;
import edu.ucr.cs.riple.injector.location.OnParameter;
import java.util.HashMap;
import java.util.Optional;
import java.util.OptionalInt;
import java.util.Set;
import java.util.stream.Collectors;

/**
 * Analyzer for downstream dependencies.
 *
 * <p>This class analyzes switching the nullability of public APIs of one compilation target, in
 * order to compute the effect on said target's downstream dependencies of adding annotations to
 * those APIs. It does so by building said downstream dependencies. It collects the effect (number
 * of additional errors) of each such change, by summing across all downstream dependencies. This
 * data then be fed to the Annotator main process in the decision process.
 */
public class DownStreamDependencyExplorer {

  /** Set of downstream dependencies. */
  private final ImmutableSet<ModuleInfo> modules;
  /** Public APIs in the target modules that have a non-primitive return value. */
  private final ImmutableSet<MethodStatus> methods;
  /** Annotator Config. */
  private final Config config;
  /** Method declaration tree instance. */
  private final MethodDeclarationTree tree;
  /**
   * VirtualInjector instance. Annotations should only be loaded in a library model and not
   * physically injected.
   */
  private final VirtualInjector injector;

  public DownStreamDependencyExplorer(Config config, MethodDeclarationTree tree) {
    this.config = config;
    this.modules = config.downstreamInfo;
    this.tree = tree;
    this.injector = new VirtualInjector(config);
    this.methods =
        tree.getPublicMethodsWithNonPrimitivesReturn().stream()
            .map(MethodStatus::new)
            .collect(ImmutableSet.toImmutableSet());
  }

  /**
   * Exploration phase begins. When this method finishes, all methods effect on downstream
   * dependencies are calculated.
   */
  public void explore() {
    System.out.println("Analysing downstream dependencies...");
    Utility.setScannerCheckerActivation(modules, true);
    Utility.buildDownstreamDependencies(config);
    Utility.setScannerCheckerActivation(modules, false);
    // Collect callers of public APIs in module.
    MethodRegionTracker tracker = new MethodRegionTracker(config.downstreamInfo, tree);
    // Generate fixes corresponding methods.
    ImmutableSet<Fix> fixes =
        methods.stream()
            .filter(
                input ->
                    !tracker
                        .getCallersOfMethod(input.node.location.clazz, input.node.location.method)
                        .isEmpty()) // skip methods that are not called anywhere.
            .map(
                methodStatus ->
                    new Fix(
                        new AddAnnotation(
                            new OnMethod(
                                "null",
                                methodStatus.node.location.clazz,
                                methodStatus.node.location.method),
                            config.nullableAnnot),
                        "null",
                        "null",
                        "null"))
            .collect(ImmutableSet.toImmutableSet());
    // Explorer initializations.
    FieldDeclarationAnalysis fieldDeclarationAnalysis =
        new FieldDeclarationAnalysis(config.downstreamInfo);
    Bank<Error> errorBank =
        new Bank<>(
            config.downstreamInfo.stream()
                .map(info -> info.dir.resolve("errors.tsv"))
                .collect(ImmutableSet.toImmutableSet()),
            Error::new);
    Bank<Fix> fixBank =
        new Bank<>(
            config.downstreamInfo.stream()
                .map(info -> info.dir.resolve("fixes.tsv"))
                .collect(ImmutableSet.toImmutableSet()),
            Fix.factory(config, fieldDeclarationAnalysis));
    OptimizedDownstreamDependencyAnalyzer explorer =
        new OptimizedDownstreamDependencyAnalyzer(
            injector, errorBank, fixBank, tracker, fixes, tree, 1, config);
    ImmutableSet<Report> reports = explorer.explore();
    // Update method status based on the results.
    methods.forEach(
        method -> {
          MethodNode node = method.node;
          method.impactedParameters =
              explorer.nullableFlowMap.get(node.location);
          Optional<Report> optional =
              reports.stream()
                  .filter(input -> input.root.toMethod().equals(node.location))
                  .findAny();
          optional.ifPresent(report -> method.effect += report.localEffect);
        });
    System.out.println("Analysing downstream dependencies completed!");
  }

  /**
   * Returns the effect of applying a fix on the target on downstream dependencies.
   *
   * @param fix Fix targeting an element in target.
   * @return Effect on downstream dependencies.
   */
  private int effectOnDownstreamDependencies(Fix fix) {
    if (!fix.isOnMethod()) {
      return 0;
    }
    OnMethod onMethod = fix.toMethod();
    Optional<MethodStatus> optional =
        this.methods.stream().filter(m -> m.node.location.equals(onMethod)).findAny();
    return optional.map(methodStatus -> methodStatus.effect).orElse(0);
  }

  /**
   * Returns the lower bound of number of errors of applying a fix and its associated chain of fixes
   * on the target on downstream dependencies.
   *
   * @param tree Tree of the fix tree associated to root.
   * @return Lower bound of number of errors on downstream dependencies.
   */
  public int computeLowerBoundOfNumberOfErrors(Set<Fix> tree) {
    OptionalInt lowerBoundEffectOfChainOptional =
        tree.stream().mapToInt(this::effectOnDownstreamDependencies).max();
    if (lowerBoundEffectOfChainOptional.isEmpty()) {
      return 0;
    }
    return lowerBoundEffectOfChainOptional.getAsInt();
  }

  /**
   * Returns the upper bound of number of errors of applying a fix and its associated chain of fixes
   * on the target on downstream dependencies.
   *
   * @param tree Tree of the fix tree associated to root.
   * @return Lower bound of number of errors on downstream dependencies.
   */
  public int computeUpperBoundOfNumberOfErrors(Set<Fix> tree) {
    return tree.stream().mapToInt(this::effectOnDownstreamDependencies).sum();
  }

  /** Container class for storing overall effect of each method. */
  private static class MethodStatus {
    /** Node in {@link MethodDeclarationTree} corresponding to a public method. */
    final MethodNode node;
    /**
     * Set of parameters in target module that will receive {@code Nullable} value if target method
     * in node is annotated as {@link @Nullable}.
     */
    public Set<OnParameter> impactedParameters;
    /**
     * Effect of injecting a {@code Nullable} annotation on pointing method of node on downstream
     * dependencies.
     */
    int effect;

    public MethodStatus(MethodNode node) {
      this.node = node;
      this.effect = 0;
    }
  }

  /** Explorer for analyzing downstream dependencies. */
  private static class OptimizedDownstreamDependencyAnalyzer extends OptimizedExplorer {

    /**
     * Map of public methods in target module to parameters in target module, which are source of
     * nullable flow back to upstream module (target) from downstream dependencies, if annotated as
     * {@code @Nullable}.
     */
    private final HashMap<OnMethod, Set<OnParameter>> nullableFlowMap;

    public OptimizedDownstreamDependencyAnalyzer(
        AnnotationInjector injector,
        Bank<Error> errorBank,
        Bank<Fix> fixBank,
        RegionTracker tracker,
        ImmutableSet<Fix> fixes,
        MethodDeclarationTree methodDeclarationTree,
        int depth,
        Config config) {
<<<<<<< HEAD
      super(injector, errorBank, fixBank, tracker, fixes, methodInheritanceTree, depth, config);
      nullableFlowMap = new HashMap<>();
=======
      super(injector, errorBank, fixBank, tracker, fixes, methodDeclarationTree, depth, config);
>>>>>>> 627b527b
    }

    @Override
    public void rerunAnalysis() {
      Utility.buildDownstreamDependencies(config);
    }

    @Override
    protected void finalizeReports() {
      super.finalizeReports();
      graph
          .getNodes()
          .forEach(
              node ->
                  node.root.ifOnMethod(
                      method -> {
                        Set<OnParameter> parameters =
                            node.triggeredErrors.stream()
                                .filter(
                                    error ->
                                        error.nonnullTarget != null
                                            && error.nonnullTarget.isOnParameter()
                                            && methodInheritanceTree.declaredInModule(
                                                error.nonnullTarget.toMethod()))
                                .map(error -> error.nonnullTarget.toParameter())
                                .collect(Collectors.toSet());
                        if (!parameters.isEmpty()) {
                          nullableFlowMap.put(method, parameters);
                        }
                      }));
    }
  }
}<|MERGE_RESOLUTION|>--- conflicted
+++ resolved
@@ -139,8 +139,7 @@
     methods.forEach(
         method -> {
           MethodNode node = method.node;
-          method.impactedParameters =
-              explorer.nullableFlowMap.get(node.location);
+          method.impactedParameters = explorer.nullableFlowMap.get(node.location);
           Optional<Report> optional =
               reports.stream()
                   .filter(input -> input.root.toMethod().equals(node.location))
@@ -199,7 +198,7 @@
     final MethodNode node;
     /**
      * Set of parameters in target module that will receive {@code Nullable} value if target method
-     * in node is annotated as {@link @Nullable}.
+     * in node is annotated as {@code @Nullable}.
      */
     public Set<OnParameter> impactedParameters;
     /**
@@ -233,12 +232,8 @@
         MethodDeclarationTree methodDeclarationTree,
         int depth,
         Config config) {
-<<<<<<< HEAD
-      super(injector, errorBank, fixBank, tracker, fixes, methodInheritanceTree, depth, config);
+      super(injector, errorBank, fixBank, tracker, fixes, methodDeclarationTree, depth, config);
       nullableFlowMap = new HashMap<>();
-=======
-      super(injector, errorBank, fixBank, tracker, fixes, methodDeclarationTree, depth, config);
->>>>>>> 627b527b
     }
 
     @Override
@@ -261,7 +256,7 @@
                                     error ->
                                         error.nonnullTarget != null
                                             && error.nonnullTarget.isOnParameter()
-                                            && methodInheritanceTree.declaredInModule(
+                                            && methodDeclarationTree.declaredInModule(
                                                 error.nonnullTarget.toMethod()))
                                 .map(error -> error.nonnullTarget.toParameter())
                                 .collect(Collectors.toSet());
