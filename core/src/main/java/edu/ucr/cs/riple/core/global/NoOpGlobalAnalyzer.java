--- conflicted
+++ resolved
@@ -69,11 +69,7 @@
   }
 
   @Override
-<<<<<<< HEAD
-  public boolean isFixForcingDownstreamChanges(Fix fix) {
-=======
   public boolean isNotFixableOnTarget(Fix fix) {
->>>>>>> d016a307
     return false;
   }
 }