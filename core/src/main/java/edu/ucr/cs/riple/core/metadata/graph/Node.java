/*
 * MIT License
 *
 * Copyright (c) 2020 Nima Karimipour
 *
 * Permission is hereby granted, free of charge, to any person obtaining a copy
 * of this software and associated documentation files (the "Software"), to deal
 * in the Software without restriction, including without limitation the rights
 * to use, copy, modify, merge, publish, distribute, sublicense, and/or sell
 * copies of the Software, and to permit persons to whom the Software is
 * furnished to do so, subject to the following conditions:
 *
 * The above copyright notice and this permission notice shall be included in
 * all copies or substantial portions of the Software.
 *
 * THE SOFTWARE IS PROVIDED "AS IS", WITHOUT WARRANTY OF ANY KIND, EXPRESS OR
 * IMPLIED, INCLUDING BUT NOT LIMITED TO THE WARRANTIES OF MERCHANTABILITY,
 * FITNESS FOR A PARTICULAR PURPOSE AND NONINFRINGEMENT. IN NO EVENT SHALL THE
 * AUTHORS OR COPYRIGHT HOLDERS BE LIABLE FOR ANY CLAIM, DAMAGES OR OTHER
 * LIABILITY, WHETHER IN AN ACTION OF CONTRACT, TORT OR OTHERWISE, ARISING FROM,
 * OUT OF OR IN CONNECTION WITH THE SOFTWARE OR THE USE OR OTHER DEALINGS IN
 * THE SOFTWARE.
 */

package edu.ucr.cs.riple.core.metadata.graph;

import com.google.common.collect.Sets;
import edu.ucr.cs.riple.core.Report;
import edu.ucr.cs.riple.core.metadata.index.Bank;
import edu.ucr.cs.riple.core.metadata.index.Error;
import edu.ucr.cs.riple.core.metadata.index.Fix;
import edu.ucr.cs.riple.core.metadata.method.MethodDeclarationTree;
import edu.ucr.cs.riple.core.metadata.trackers.Region;
import edu.ucr.cs.riple.core.metadata.trackers.RegionTracker;
import edu.ucr.cs.riple.injector.location.OnMethod;
import java.util.ArrayList;
import java.util.Collection;
import java.util.Collections;
import java.util.HashSet;
import java.util.Objects;
import java.util.Set;

/**
 * Vertex in {@link ConflictGraph} graph. It stores a fix tree (starting from a root) and all it's
 * impact on the source code information.
 */
public class Node {

  /** Root fix of the tree. */
  public final Fix root;

  /** Set of all fixes in tree. */
  public final Set<Fix> tree;

  /** Set of potentially impacted by any node in tree. */
  public final Set<Region> regions;

  /** Set of triggered fixes if tree is applied. */
  public Set<Fix> triggeredFixes;

  /** Collection of triggered fixes if tree is applied. */
  public Collection<Error> triggeredErrors;

  /** Unique id of Node across all nodes. */
  public int id;

  /** Effect of applying containing change */
  public int effect;

  /**
   * if <code>true</code>, set of triggered fixes has been updated, and the node still needs further
   * process.
   */
  public boolean changed;

  /** Corresponding report of processing root. */
  public Report report;

  /** Regions where original errors reported and NullAway suggested root for that. */
  private Set<Region> origins;

  public Node(Fix root) {
    this.regions = new HashSet<>();
    this.root = root;
    this.triggeredFixes = new HashSet<>();
    this.triggeredErrors = new ArrayList<>();
    this.effect = 0;
    this.tree = Sets.newHashSet(root);
    this.changed = false;
  }

  /**
   * Initializes rootSource. Collects all regions where error reported from {@link Bank}
   *
   * @param fixBank {@link Bank} instance.
   */
  public void setOrigins(Bank<Fix> fixBank) {
    this.origins = fixBank.getRegionsForFixes(fix -> fix.equals(root));
  }

  /**
   * It clears the set of regions and will recalculate the potentially impacted regions. Potentially
   * impacted regions are mentioned below:
   *
   * <ul>
   *   <li>All regions that a usage of the set of targeted elements by fixes has been observed.
   *   <li>All regions which can be impacted due to inheritance violation rules.
   *   <li>If a fix is targeting a constructor parameter, class field initialization region will
   *       also be added to this list. (Constructor failures in field initialization, causes errors
   *       to be reported on that class field initialization regions.)
   * </ul>
   *
   * @param tracker Tracker instance.
   */
  public void reCollectPotentiallyImpactedRegions(RegionTracker tracker) {
    this.regions.clear();
    // Add origins.
    this.regions.addAll(this.origins);
    this.tree.forEach(fix -> tracker.getRegions(fix).ifPresent(regions::addAll));
    // Add class initialization region, if a fix is modifying a parameter on constructor.
    this.tree.stream()
        .filter(fix -> fix.isOnParameter() && fix.isModifyingConstructor())
        .forEach(fix -> regions.add(new Region(fix.change.location.clazz, "null")));
  }

  /**
   * Checks if a node has a shared region with this node's regions.
   *
   * @param other Other Node instance.
   * @return true, if there is a conflict and a region is shared.
   */
  public boolean hasConflictInRegions(Node other) {
    return !Collections.disjoint(other.regions, this.regions);
  }

  /**
   * Updates node status. Should be called when all annotations in tree are applied to the source
   * code and the target project has been rebuilt.
   *
   * @param effect Local effect calculated based on the number of errors in impacted regions.
   * @param fixesInOneRound All fixes applied simultaneously to the source code.
<<<<<<< HEAD
   * @param triggeredFixes Triggered fixes collected from impacted regions.
   * @param triggeredErrors Triggered Errors collected from impacted regions.
   * @param mdt Method declaration tree instance.
   */
  public void updateStatus(
      int effect,
      Set<Fix> fixesInOneRound,
      Collection<Fix> triggeredFixes,
      Collection<Error> triggeredErrors,
      MethodDeclarationTree mdt) {
=======
   * @param triggered Triggered fixes collected from impacted regions.
   * @param tree Method declaration tree instance.
   */
  public void updateStatus(
      int effect, Set<Fix> fixesInOneRound, Collection<Fix> triggered, MethodDeclarationTree tree) {
>>>>>>> 007ce550
    // Update list of triggered fixes.
    this.updateTriggered(triggeredFixes);
    // Update list of triggered errors.
    this.triggeredErrors = triggeredErrors;
    // A fix in a tree, can have a super method that is not part of this node's tree but be present
    // in another node's tree. In this case since both are applied, an error due to inheritance
    // violation will not be reported. This calculation below will fix that.
    final int[] numberOfSuperMethodsAnnotatedOutsideTree = {0};
    this.tree.stream()
        .filter(Fix::isOnMethod)
        .map(
            fix -> {
              OnMethod onMethod = fix.toMethod();
<<<<<<< HEAD
              return mdt.getClosestSuperMethod(onMethod.method, onMethod.clazz);
=======
              return tree.getClosestSuperMethod(onMethod.method, onMethod.clazz);
>>>>>>> 007ce550
            }) // List of super methods of all fixes in tree.
        .filter(
            node ->
                node != null
                    && !node.hasNullableAnnotation) // If node is already annotated, ignore it.
        .forEach(
<<<<<<< HEAD
            superMethodNode -> {
              if (tree.stream()
=======
            node -> {
              if (this.tree.stream()
>>>>>>> 007ce550
                  .anyMatch(
                      fix -> fix.isOnMethod() && fix.toMethod().equals(superMethodNode.location))) {
                // Super method is already inside tree, ignore it.
                return;
              }
              if (fixesInOneRound.stream()
                  .anyMatch(
                      fix -> fix.isOnMethod() && fix.toMethod().equals(superMethodNode.location))) {
                // Super method is not in this tree and is present in source code due to injection
                // for another node, count it.
                numberOfSuperMethodsAnnotatedOutsideTree[0]++;
              }
            });
    // Fix the actual error below.
    this.effect = effect + numberOfSuperMethodsAnnotatedOutsideTree[0];
  }

  /**
   * Updated the triggered list and the status of node.
   *
   * @param fixes Collection of triggered fixes.
   */
  public void updateTriggered(Collection<Fix> fixes) {
    int sizeBefore = this.triggeredFixes.size();
    this.triggeredFixes.addAll(fixes);
    int sizeAfter = this.triggeredFixes.size();
    this.changed = (sizeAfter != sizeBefore);
  }

  /** Merges triggered fixes to the tree, to prepare the analysis for the next depth. */
  public void mergeTriggered() {
    this.tree.addAll(this.triggeredFixes);
    this.triggeredFixes.clear();
    this.triggeredErrors.clear();
  }

  @Override
  public int hashCode() {
    return getHash(root);
  }

  /**
   * Calculates hash. This method is used outside this class to calculate the expected hash based on
   * instance's properties value if the actual instance is not available.
   *
   * @param fix Fix instance.
   * @return Expected hash.
   */
  public static int getHash(Fix fix) {
    return Objects.hash(fix);
  }

  @Override
  public boolean equals(Object o) {
    if (this == o) {
      return true;
    }
    if (!(o instanceof Node)) {
      return false;
    }
    Node node = (Node) o;
    return root.equals(node.root);
  }
}<|MERGE_RESOLUTION|>--- conflicted
+++ resolved
@@ -139,7 +139,6 @@
    *
    * @param effect Local effect calculated based on the number of errors in impacted regions.
    * @param fixesInOneRound All fixes applied simultaneously to the source code.
-<<<<<<< HEAD
    * @param triggeredFixes Triggered fixes collected from impacted regions.
    * @param triggeredErrors Triggered Errors collected from impacted regions.
    * @param mdt Method declaration tree instance.
@@ -150,13 +149,6 @@
       Collection<Fix> triggeredFixes,
       Collection<Error> triggeredErrors,
       MethodDeclarationTree mdt) {
-=======
-   * @param triggered Triggered fixes collected from impacted regions.
-   * @param tree Method declaration tree instance.
-   */
-  public void updateStatus(
-      int effect, Set<Fix> fixesInOneRound, Collection<Fix> triggered, MethodDeclarationTree tree) {
->>>>>>> 007ce550
     // Update list of triggered fixes.
     this.updateTriggered(triggeredFixes);
     // Update list of triggered errors.
@@ -170,24 +162,15 @@
         .map(
             fix -> {
               OnMethod onMethod = fix.toMethod();
-<<<<<<< HEAD
               return mdt.getClosestSuperMethod(onMethod.method, onMethod.clazz);
-=======
-              return tree.getClosestSuperMethod(onMethod.method, onMethod.clazz);
->>>>>>> 007ce550
             }) // List of super methods of all fixes in tree.
         .filter(
             node ->
                 node != null
                     && !node.hasNullableAnnotation) // If node is already annotated, ignore it.
         .forEach(
-<<<<<<< HEAD
             superMethodNode -> {
-              if (tree.stream()
-=======
-            node -> {
               if (this.tree.stream()
->>>>>>> 007ce550
                   .anyMatch(
                       fix -> fix.isOnMethod() && fix.toMethod().equals(superMethodNode.location))) {
                 // Super method is already inside tree, ignore it.
