/*
 * MIT License
 *
 * Copyright (c) 2020 Nima Karimipour
 *
 * Permission is hereby granted, free of charge, to any person obtaining a copy
 * of this software and associated documentation files (the "Software"), to deal
 * in the Software without restriction, including without limitation the rights
 * to use, copy, modify, merge, publish, distribute, sublicense, and/or sell
 * copies of the Software, and to permit persons to whom the Software is
 * furnished to do so, subject to the following conditions:
 *
 * The above copyright notice and this permission notice shall be included in
 * all copies or substantial portions of the Software.
 *
 * THE SOFTWARE IS PROVIDED "AS IS", WITHOUT WARRANTY OF ANY KIND, EXPRESS OR
 * IMPLIED, INCLUDING BUT NOT LIMITED TO THE WARRANTIES OF MERCHANTABILITY,
 * FITNESS FOR A PARTICULAR PURPOSE AND NONINFRINGEMENT. IN NO EVENT SHALL THE
 * AUTHORS OR COPYRIGHT HOLDERS BE LIABLE FOR ANY CLAIM, DAMAGES OR OTHER
 * LIABILITY, WHETHER IN AN ACTION OF CONTRACT, TORT OR OTHERWISE, ARISING FROM,
 * OUT OF OR IN CONNECTION WITH THE SOFTWARE OR THE USE OR OTHER DEALINGS IN
 * THE SOFTWARE.
 */

package edu.ucr.cs.riple.core.metadata.index;

import com.google.common.base.Preconditions;
import com.google.common.collect.ImmutableSet;
import edu.ucr.cs.riple.core.metadata.trackers.Region;
import java.nio.file.Path;
import java.util.Collection;
import java.util.Set;
import java.util.function.Predicate;

/**
 * Responsible for tracking status of generated outputs. It indexes outputs, can save states and
 * compute the difference between states.
 *
 * @param <T> Extends Enclosed.
 */
public class Bank<T extends Enclosed> {

  /** Initial state indexed by enclosing class. */
  private final Index<T> rootInClass;
  /** Initial state indexed by enclosing class and method. */
  private final Index<T> rootInMember;
  /** Current state indexed by enclosing class. */
  private Index<T> currentInClass;
  /** Current state indexed by enclosing class and method. */
  private Index<T> currentInMember;
  /** Factory instance to parse outputs. */
  private final Factory<T> factory;
  /** Path to file where outputs are stored. */
  private final ImmutableSet<Path> paths;

  public Bank(ImmutableSet<Path> paths, Factory<T> factory) {
    this.factory = factory;
    this.paths = paths;
    rootInClass = new Index<>(this.paths, Index.Type.BY_CLASS, factory);
    rootInMember = new Index<>(this.paths, Index.Type.BY_MEMBER, factory);
    rootInMember.index();
    rootInClass.index();
    Preconditions.checkArgument(rootInClass.getTotal() == rootInMember.getTotal());
  }

  public Bank(Path path, Factory<T> factory) {
    this(ImmutableSet.of(path), factory);
  }

  /**
   * Overwrites the current state with the new generated output,
   *
   * @param saveClass If true, current index by class will be updated.
   * @param saveMember if true, current index by class and member will be updated.
   */
  public void saveState(boolean saveClass, boolean saveMember) {
    if (saveClass) {
      currentInClass = new Index<>(paths, Index.Type.BY_CLASS, factory);
      currentInClass.index();
    }
    if (saveMember) {
      currentInMember = new Index<>(paths, Index.Type.BY_MEMBER, factory);
      currentInMember.index();
    }
  }

  /**
   * Computes the difference between two collections (A - B).
   *
   * @param previousItems B.
   * @param currentItems A.
   * @return Corresponding {@link Result} instance storing result of (A - B).
   */
  private Result<T> compareByList(Collection<T> previousItems, Collection<T> currentItems) {
    int size = currentItems.size() - previousItems.size();
    previousItems.forEach(currentItems::remove);
    return new Result<>(size, currentItems);
  }

  /**
   * Computes the difference in items enclosed by the given enclosing class and member in current
   * state and root state.
   *
   * @param encClass Enclosing fully qualified class name.
   * @param encMember Enclosing member symbol.
   * @return Corresponding {@link Result}.
   */
<<<<<<< HEAD
  public Result<T> compareByMethod(String encClass, String encMember, boolean fresh) {
=======
  public Result<T> compareByMember(String encClass, String encMember, boolean fresh) {
>>>>>>> e4b482e9
    saveState(false, fresh);
    return compareByList(
        rootInMember.getByMember(encClass, encMember),
        currentInMember.getByMember(encClass, encMember));
  }

  /**
   * Computes the difference in current state and root state.
   *
   * @return Corresponding {@link Result} instance.
   */
  public Result<T> compare() {
    return compareByList(rootInMember.values(), currentInMember.values());
  }

  /**
   * Returns all items regions that holds the given predicate.
   *
   * @param predicate Predicate provided by caller.
   * @return Set of regions.
   */
  public Set<Region> getRegionsForFixes(Predicate<T> predicate) {
    return rootInClass.getRegionsOfMatchingItems(predicate);
  }
}<|MERGE_RESOLUTION|>--- conflicted
+++ resolved
@@ -105,11 +105,8 @@
    * @param encMember Enclosing member symbol.
    * @return Corresponding {@link Result}.
    */
-<<<<<<< HEAD
-  public Result<T> compareByMethod(String encClass, String encMember, boolean fresh) {
-=======
   public Result<T> compareByMember(String encClass, String encMember, boolean fresh) {
->>>>>>> e4b482e9
+
     saveState(false, fresh);
     return compareByList(
         rootInMember.getByMember(encClass, encMember),
