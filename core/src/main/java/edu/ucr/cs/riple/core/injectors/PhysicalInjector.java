--- conflicted
+++ resolved
@@ -41,15 +41,6 @@
   }
 
   @Override
-<<<<<<< HEAD
-  public void injectAnnotations(Set<AddAnnotation> changes) {
-    this.injector.addAnnotations(changes);
-  }
-
-  @Override
-  public void removeAnnotations(Set<RemoveAnnotation> changes) {
-    this.injector.removeAnnotations(changes);
-=======
   public void removeAnnotations(Set<RemoveAnnotation> changes) {
     this.injector.removeAnnotations(changes);
   }
@@ -57,6 +48,5 @@
   @Override
   public void injectAnnotations(Set<AddAnnotation> changes) {
     this.injector.addAnnotations(changes);
->>>>>>> 39aba52d
   }
 }