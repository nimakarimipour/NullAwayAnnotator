/*
 * MIT License
 *
 * Copyright (c) 2022 Nima Karimipour
 *
 * Permission is hereby granted, free of charge, to any person obtaining a copy
 * of this software and associated documentation files (the "Software"), to deal
 * in the Software without restriction, including without limitation the rights
 * to use, copy, modify, merge, publish, distribute, sublicense, and/or sell
 * copies of the Software, and to permit persons to whom the Software is
 * furnished to do so, subject to the following conditions:
 *
 * The above copyright notice and this permission notice shall be included in
 * all copies or substantial portions of the Software.
 *
 * THE SOFTWARE IS PROVIDED "AS IS", WITHOUT WARRANTY OF ANY KIND, EXPRESS OR
 * IMPLIED, INCLUDING BUT NOT LIMITED TO THE WARRANTIES OF MERCHANTABILITY,
 * FITNESS FOR A PARTICULAR PURPOSE AND NONINFRINGEMENT. IN NO EVENT SHALL THE
 * AUTHORS OR COPYRIGHT HOLDERS BE LIABLE FOR ANY CLAIM, DAMAGES OR OTHER
 * LIABILITY, WHETHER IN AN ACTION OF CONTRACT, TORT OR OTHERWISE, ARISING FROM,
 * OUT OF OR IN CONNECTION WITH THE SOFTWARE OR THE USE OR OTHER DEALINGS IN
 * THE SOFTWARE.
 */

package edu.ucr.cs.riple.scanner;

import com.google.common.base.Preconditions;
import edu.ucr.cs.riple.scanner.tools.DisplayFactory;
import edu.ucr.cs.riple.scanner.tools.MethodInfoDisplay;
import org.junit.Test;
import org.junit.runner.RunWith;
import org.junit.runners.JUnit4;

@RunWith(JUnit4.class)
public class MethodInfoTest extends ScannerBaseTest<MethodInfoDisplay> {

  private static final DisplayFactory<MethodInfoDisplay> METHOD_DISPLAY_FACTORY =
      values -> {
<<<<<<< HEAD
        Preconditions.checkArgument(values.length == 8, "Expected to find 8 values on each line");
=======
        Preconditions.checkArgument(values.length == 11, "Expected to find 11 values on each line");
>>>>>>> d51d987b
        // Outputs are written in Temp Directory and is not known at compile time, therefore,
        // relative paths are getting compared.
        MethodInfoDisplay display =
            new MethodInfoDisplay(
<<<<<<< HEAD
                values[0], values[1], values[2], values[3], values[4], values[5], values[6],
                values[7]);
=======
                values[0],
                values[1],
                values[2],
                values[3],
                values[4],
                values[5],
                values[6],
                values[7],
                values[8],
                values[9],
                values[10]);
>>>>>>> d51d987b
        display.path = display.path.substring(display.path.indexOf("edu/ucr/"));
        return display;
      };
  private static final String HEADER =
      "id"
          + "\t"
          + "class"
          + "\t"
          + "method"
          + "\t"
          + "parent"
          + "\t"
          + "size"
          + "\t"
          + "flags"
          + "\t"
          + "nullable"
          + "\t"
<<<<<<< HEAD
=======
          + "visibility"
          + "\t"
          + "non-primitive-return"
          + "\t"
          + "parameters"
          + "\t"
>>>>>>> d51d987b
          + "uri";
  private static final String FILE_NAME = "method_info.tsv";

  public MethodInfoTest() {
    super(METHOD_DISPLAY_FACTORY, HEADER, FILE_NAME);
  }

  @Test
  public void BasicTest() {
    tester
        .addSourceLines(
            "edu/ucr/A.java",
            "package edu.ucr;",
            "public class A {",
            "   public Object returnNonNull(){",
            "      return new Object();",
            "   }",
            "}")
        .setExpectedOutputs(
            new MethodInfoDisplay(
<<<<<<< HEAD
                "1", "edu.ucr.A", "returnNonNull()", "0", "0", "[]", "false", "edu/ucr/A.java"))
=======
                "1",
                "edu.ucr.A",
                "returnNonNull()",
                "0",
                "0",
                "[]",
                "false",
                "public",
                "true",
                "[]",
                "edu/ucr/A.java"))
        .doTest();
  }

  @Test
  public void visibilityTest() {
    tester
        .addSourceLines(
            "edu/ucr/A.java",
            "package edu.ucr;",
            "public class A {",
            "   public Object publicMethod(){",
            "      return new Object();",
            "   }",
            "   private Object privateMethod(){",
            "      return new Object();",
            "   }",
            "   protected Object protectedMethod(){",
            "      return new Object();",
            "   }",
            "   Object packageMethod(){",
            "      return new Object();",
            "   }",
            "}")
        .setExpectedOutputs(
            new MethodInfoDisplay(
                "1",
                "edu.ucr.A",
                "publicMethod()",
                "0",
                "0",
                "[]",
                "false",
                "public",
                "true",
                "[]",
                "edu/ucr/A.java"),
            new MethodInfoDisplay(
                "2",
                "edu.ucr.A",
                "privateMethod()",
                "0",
                "0",
                "[]",
                "false",
                "private",
                "true",
                "[]",
                "edu/ucr/A.java"),
            new MethodInfoDisplay(
                "3",
                "edu.ucr.A",
                "protectedMethod()",
                "0",
                "0",
                "[]",
                "false",
                "protected",
                "true",
                "[]",
                "edu/ucr/A.java"),
            new MethodInfoDisplay(
                "4",
                "edu.ucr.A",
                "packageMethod()",
                "0",
                "0",
                "[]",
                "false",
                "package",
                "true",
                "[]",
                "edu/ucr/A.java"))
>>>>>>> d51d987b
        .doTest();
  }

  @Test
  public void visibilityAndReturnTypeTest() {
    tester
        .addSourceLines(
            "edu/ucr/A.java",
            "package edu.ucr;",
            "public abstract class A {",
            "   static Object publicMethod(){",
            "      return new Object();",
            "   }",
            "   public abstract Object publicAbstractMethod();",
            "}")
        .addSourceLines(
            "edu/ucr/B.java",
            "package edu.ucr;",
            "import javax.annotation.Nullable;",
            "public interface B {",
            "   void foo();",
            "   @Nullable",
            "   default Object run() {",
            "       return null;",
            "   }",
            "}")
        .setExpectedOutputs(
            new MethodInfoDisplay(
                "1",
                "edu.ucr.A",
                "publicMethod()",
                "0",
                "0",
                "[]",
                "false",
                "package",
                "true",
                "[]",
                "edu/ucr/A.java"),
            new MethodInfoDisplay(
                "2",
                "edu.ucr.A",
                "publicAbstractMethod()",
                "0",
                "0",
                "[]",
                "false",
                "public",
                "true",
                "[]",
                "edu/ucr/A.java"),
            new MethodInfoDisplay(
                "3",
                "edu.ucr.B",
                "foo()",
                "0",
                "0",
                "[]",
                "false",
                "public",
                "false",
                "[]",
                "edu/ucr/B.java"),
            new MethodInfoDisplay(
                "4",
                "edu.ucr.B",
                "run()",
                "0",
                "0",
                "[]",
                "true",
                "public",
                "true",
                "[]",
                "edu/ucr/B.java"))
        .doTest();
  }
}<|MERGE_RESOLUTION|>--- conflicted
+++ resolved
@@ -36,31 +36,13 @@
 
   private static final DisplayFactory<MethodInfoDisplay> METHOD_DISPLAY_FACTORY =
       values -> {
-<<<<<<< HEAD
-        Preconditions.checkArgument(values.length == 8, "Expected to find 8 values on each line");
-=======
-        Preconditions.checkArgument(values.length == 11, "Expected to find 11 values on each line");
->>>>>>> d51d987b
+        Preconditions.checkArgument(values.length == 10, "Expected to find 11 values on each line");
         // Outputs are written in Temp Directory and is not known at compile time, therefore,
         // relative paths are getting compared.
         MethodInfoDisplay display =
             new MethodInfoDisplay(
-<<<<<<< HEAD
                 values[0], values[1], values[2], values[3], values[4], values[5], values[6],
-                values[7]);
-=======
-                values[0],
-                values[1],
-                values[2],
-                values[3],
-                values[4],
-                values[5],
-                values[6],
-                values[7],
-                values[8],
-                values[9],
-                values[10]);
->>>>>>> d51d987b
+                values[7], values[8], values[9]);
         display.path = display.path.substring(display.path.indexOf("edu/ucr/"));
         return display;
       };
@@ -79,15 +61,10 @@
           + "\t"
           + "nullable"
           + "\t"
-<<<<<<< HEAD
-=======
           + "visibility"
           + "\t"
           + "non-primitive-return"
           + "\t"
-          + "parameters"
-          + "\t"
->>>>>>> d51d987b
           + "uri";
   private static final String FILE_NAME = "method_info.tsv";
 
@@ -108,9 +85,6 @@
             "}")
         .setExpectedOutputs(
             new MethodInfoDisplay(
-<<<<<<< HEAD
-                "1", "edu.ucr.A", "returnNonNull()", "0", "0", "[]", "false", "edu/ucr/A.java"))
-=======
                 "1",
                 "edu.ucr.A",
                 "returnNonNull()",
@@ -120,7 +94,6 @@
                 "false",
                 "public",
                 "true",
-                "[]",
                 "edu/ucr/A.java"))
         .doTest();
   }
@@ -156,7 +129,6 @@
                 "false",
                 "public",
                 "true",
-                "[]",
                 "edu/ucr/A.java"),
             new MethodInfoDisplay(
                 "2",
@@ -168,7 +140,6 @@
                 "false",
                 "private",
                 "true",
-                "[]",
                 "edu/ucr/A.java"),
             new MethodInfoDisplay(
                 "3",
@@ -180,7 +151,6 @@
                 "false",
                 "protected",
                 "true",
-                "[]",
                 "edu/ucr/A.java"),
             new MethodInfoDisplay(
                 "4",
@@ -192,9 +162,7 @@
                 "false",
                 "package",
                 "true",
-                "[]",
                 "edu/ucr/A.java"))
->>>>>>> d51d987b
         .doTest();
   }
 
@@ -232,7 +200,6 @@
                 "false",
                 "package",
                 "true",
-                "[]",
                 "edu/ucr/A.java"),
             new MethodInfoDisplay(
                 "2",
@@ -244,7 +211,6 @@
                 "false",
                 "public",
                 "true",
-                "[]",
                 "edu/ucr/A.java"),
             new MethodInfoDisplay(
                 "3",
@@ -256,7 +222,6 @@
                 "false",
                 "public",
                 "false",
-                "[]",
                 "edu/ucr/B.java"),
             new MethodInfoDisplay(
                 "4",
@@ -268,7 +233,6 @@
                 "true",
                 "public",
                 "true",
-                "[]",
                 "edu/ucr/B.java"))
         .doTest();
   }
