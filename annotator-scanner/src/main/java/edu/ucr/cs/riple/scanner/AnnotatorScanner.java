/*
 * MIT License
 *
 * Copyright (c) 2020 Nima Karimipour
 *
 * Permission is hereby granted, free of charge, to any person obtaining a copy
 * of this software and associated documentation files (the "Software"), to deal
 * in the Software without restriction, including without limitation the rights
 * to use, copy, modify, merge, publish, distribute, sublicense, and/or sell
 * copies of the Software, and to permit persons to whom the Software is
 * furnished to do so, subject to the following conditions:
 *
 * The above copyright notice and this permission notice shall be included in
 * all copies or substantial portions of the Software.
 *
 * THE SOFTWARE IS PROVIDED "AS IS", WITHOUT WARRANTY OF ANY KIND, EXPRESS OR
 * IMPLIED, INCLUDING BUT NOT LIMITED TO THE WARRANTIES OF MERCHANTABILITY,
 * FITNESS FOR A PARTICULAR PURPOSE AND NONINFRINGEMENT. IN NO EVENT SHALL THE
 * AUTHORS OR COPYRIGHT HOLDERS BE LIABLE FOR ANY CLAIM, DAMAGES OR OTHER
 * LIABILITY, WHETHER IN AN ACTION OF CONTRACT, TORT OR OTHERWISE, ARISING FROM,
 * OUT OF OR IN CONNECTION WITH THE SOFTWARE OR THE USE OR OTHER DEALINGS IN
 * THE SOFTWARE.
 */

package edu.ucr.cs.riple.scanner;

import static com.google.errorprone.BugPattern.SeverityLevel.SUGGESTION;

import com.google.auto.service.AutoService;
import com.google.errorprone.BugPattern;
import com.google.errorprone.ErrorProneFlags;
import com.google.errorprone.VisitorState;
import com.google.errorprone.bugpatterns.BugChecker;
import com.google.errorprone.matchers.Description;
import com.google.errorprone.util.ASTHelpers;
import com.sun.source.tree.ClassTree;
import com.sun.source.tree.ExpressionTree;
import com.sun.source.tree.IdentifierTree;
import com.sun.source.tree.LambdaExpressionTree;
import com.sun.source.tree.MemberReferenceTree;
import com.sun.source.tree.MemberSelectTree;
import com.sun.source.tree.MethodInvocationTree;
import com.sun.source.tree.MethodTree;
import com.sun.source.tree.NewClassTree;
import com.sun.source.tree.VariableTree;
import com.sun.tools.javac.code.Symbol;
import com.sun.tools.javac.tree.JCTree;
import edu.ucr.cs.riple.scanner.out.ClassInfo;
import edu.ucr.cs.riple.scanner.out.ImpactedRegion;
import edu.ucr.cs.riple.scanner.out.MethodInfo;
import java.util.ArrayList;
import java.util.List;
import javax.lang.model.element.ElementKind;

@AutoService(BugChecker.class)
@BugPattern(
    name = "AnnotatorScanner",
    altNames = {"TypeBasedStructureSerializer"},
    summary = "Serializes type-based metadata regarding code structure.",
    tags = BugPattern.StandardTags.STYLE,
    severity = SUGGESTION)
@SuppressWarnings("BugPatternNaming")
public class AnnotatorScanner extends BugChecker
    implements BugChecker.MethodInvocationTreeMatcher,
        BugChecker.MemberSelectTreeMatcher,
        BugChecker.MethodTreeMatcher,
        BugChecker.IdentifierTreeMatcher,
        BugChecker.VariableTreeMatcher,
        BugChecker.NewClassTreeMatcher,
        BugChecker.ClassTreeMatcher,
        BugChecker.LambdaExpressionTreeMatcher,
        BugChecker.MemberReferenceTreeMatcher {

  /**
   * Scanner context to store the state of the checker. Could not use {@link VisitorState#context}
   * included in Error Prone. See {@link ScannerContext} class for more info.
   */
  private final ScannerContext context;

  public AnnotatorScanner() {
    this.context = new ScannerContext(new DummyOptionsConfig());
  }

  public AnnotatorScanner(ErrorProneFlags flags) {
    this.context = new ScannerContext(new ErrorProneCLIFlagsConfig(flags));
  }

  @Override
  public Description matchClass(ClassTree classTree, VisitorState visitorState) {
    if (!context.getConfig().classTrackerIsActive()) {
      return Description.NO_MATCH;
    }
    context
        .getConfig()
        .getSerializer()
        .serializeClassInfo(
            new ClassInfo(
                ASTHelpers.getSymbol(classTree), visitorState.getPath().getCompilationUnit()));
    return Description.NO_MATCH;
  }

  @Override
  public Description matchMethodInvocation(MethodInvocationTree tree, VisitorState state) {
    Config config = context.getConfig();
    if (!config.callTrackerIsActive()) {
      return Description.NO_MATCH;
    }
    config
        .getSerializer()
        .serializeImpactedRegionForMethod(
            new ImpactedRegion(config, ASTHelpers.getSymbol(tree), state.getPath()));
    return Description.NO_MATCH;
  }

  @Override
  public Description matchNewClass(NewClassTree tree, VisitorState state) {
    Config config = context.getConfig();
<<<<<<< HEAD
    Symbol.MethodSymbol methodSymbol = ASTHelpers.getSymbol(tree);
    if (methodSymbol == null) {
      throw new RuntimeException("not expecting unresolved method here");
    }
    if (methodSymbol.owner.enclClass().getSimpleName().isEmpty()) {
      // An anonymous class cannot declare its own constructors, so we do not need to serialize it.
=======
    if (!config.callTrackerIsActive()) {
>>>>>>> bfe238e3
      return Description.NO_MATCH;
    }
    config
        .getSerializer()
        .serializeImpactedRegionForMethod(
            new ImpactedRegion(config, ASTHelpers.getSymbol(tree), state.getPath()));
    return Description.NO_MATCH;
  }

  @Override
  public Description matchMethod(MethodTree tree, VisitorState state) {
    Config config = context.getConfig();
    if (!config.methodTrackerIsActive()) {
      return Description.NO_MATCH;
    }
    Symbol.MethodSymbol methodSymbol = ASTHelpers.getSymbol(tree);
    serializeSymIfNonnull(methodSymbol);
    MethodInfo methodInfo = MethodInfo.findOrCreate(methodSymbol, context);
    methodInfo.findParent(state, context);
    methodInfo.setReturnTypeAnnotation(config);
    methodInfo.setURI(state);
    List<Boolean> paramAnnotations = new ArrayList<>();
    for (int i = 0; i < methodSymbol.getParameters().size(); i++) {
      paramAnnotations.add(SymbolUtil.paramHasNullableAnnotation(methodSymbol, i, config));
    }
    methodInfo.setAnnotationParameterFlags(paramAnnotations);
    config.getSerializer().serializeMethodInfo(methodInfo);
    return Description.NO_MATCH;
  }

  @Override
  public Description matchVariable(VariableTree tree, VisitorState state) {
    if (!context.getConfig().fieldTrackerIsActive()) {
      return Description.NO_MATCH;
    }
    serializeSymIfField(ASTHelpers.getSymbol(tree.getInitializer()), state);
    serializeSymIfNonnull(ASTHelpers.getSymbol(tree));
    return Description.NO_MATCH;
  }

  @Override
  public Description matchIdentifier(IdentifierTree tree, VisitorState state) {
    if (!context.getConfig().fieldTrackerIsActive()) {
      return Description.NO_MATCH;
    }
    serializeSymIfField(ASTHelpers.getSymbol(tree), state);
    return Description.NO_MATCH;
  }

  @Override
  public Description matchMemberSelect(MemberSelectTree tree, VisitorState state) {
    if (!context.getConfig().fieldTrackerIsActive()) {
      return Description.NO_MATCH;
    }
    serializeSymIfField(ASTHelpers.getSymbol(tree), state);
    return Description.NO_MATCH;
  }

  @Override
  public Description matchLambdaExpression(
      LambdaExpressionTree lambdaExpressionTree, VisitorState visitorState) {
    Config config = context.getConfig();
    if (!config.callTrackerIsActive()) {
      return Description.NO_MATCH;
    }
    // for e -> Foo.bar(e), assume that method "baz()" has been overridden. Then the containing
    // method for this lambda is an impacted region for "baz()".  The call to "Foo.bar" is handled
    // when scanning the body of the lambda.
    serializeImpactedRegionForFunctionalInterface(config, lambdaExpressionTree, visitorState);
    return Description.NO_MATCH;
  }

  @Override
  public Description matchMemberReference(
      MemberReferenceTree memberReferenceTree, VisitorState visitorState) {
    Config config = context.getConfig();
    if (!config.callTrackerIsActive()) {
      return Description.NO_MATCH;
    }
    // for Foo::bar, which is shorthand for e -> Foo.bar(e), assume that method "baz()" has been
    // overridden. We need to serialize the impacted region (leaf of path in visitor state)
    // for both "baz()" and also the called method "bar()".
    // serialize the overridden method: "baz()"
    serializeImpactedRegionForFunctionalInterface(config, memberReferenceTree, visitorState);
    if (memberReferenceTree instanceof JCTree.JCMemberReference) {
      Symbol calledMethod = ((JCTree.JCMemberReference) memberReferenceTree).sym;
      if (calledMethod instanceof Symbol.MethodSymbol) {
        // serialize the called method: "bar()"
        context
            .getConfig()
            .getSerializer()
            .serializeImpactedRegionForMethod(
                new ImpactedRegion(config, calledMethod, visitorState.getPath()));
      }
    }
    return Description.NO_MATCH;
  }

  /**
   * Serializes a field usage if the received symbol is a field.
   *
   * @param symbol Received symbol.
   * @param state Error prone visitor state.
   */
  private void serializeSymIfField(Symbol symbol, VisitorState state) {
    if (symbol != null && symbol.getKind() == ElementKind.FIELD) {
      context
          .getConfig()
          .getSerializer()
          .serializeFieldGraphNode(
              new ImpactedRegion(context.getConfig(), symbol, state.getPath()));
    }
  }

  /**
   * Serializes the symbol if annotated with explicit {@code @Nonnull} annotations.
   *
   * @param symbol Given symbol to check its annotations.
   */
  private void serializeSymIfNonnull(Symbol symbol) {
    if (symbol instanceof Symbol.MethodSymbol) {
      Symbol.MethodSymbol methodSymbol = (Symbol.MethodSymbol) symbol;
      for (int i = 0; i < methodSymbol.getParameters().size(); i++) {
        if (SymbolUtil.paramHasNonnullAnnotation(methodSymbol, i, context.getConfig())) {
          context
              .getConfig()
              .getSerializer()
              .serializeNonnullSym(methodSymbol.getParameters().get(i));
        }
      }
    }
    if ((symbol.getKind().equals(ElementKind.METHOD) || symbol.getKind().isField())
        && SymbolUtil.hasNonnullAnnotations(symbol, context.getConfig())) {
      context.getConfig().getSerializer().serializeNonnullSym(symbol);
    }
  }

  /**
   * Serializes the impacted region for a functional interface. This method locates the overriden
   * method from the passed functional interface tree and serializes the impacted region for that
   * method.
   *
   * @param tree Given tree.
   * @param state Visitor State.
   */
  private static void serializeImpactedRegionForFunctionalInterface(
      Config config, ExpressionTree tree, VisitorState state) {
    Symbol.MethodSymbol methodSym = SymbolUtil.getFunctionalInterfaceMethod(tree, state.getTypes());
    if (methodSym == null) {
      System.err.println(
          "Expected a nonnull method symbol for functional interface:"
              + state.getSourceForNode(tree)
              + ", at path: "
              + state.getPath().getCompilationUnit().getSourceFile().toUri()
              + ", but received null.");
      return;
    }
    config
        .getSerializer()
        .serializeImpactedRegionForMethod(new ImpactedRegion(config, methodSym, state.getPath()));
  }
}<|MERGE_RESOLUTION|>--- conflicted
+++ resolved
@@ -115,18 +115,17 @@
   @Override
   public Description matchNewClass(NewClassTree tree, VisitorState state) {
     Config config = context.getConfig();
-<<<<<<< HEAD
+    if (!config.callTrackerIsActive()) {
+      return Description.NO_MATCH;
+    }
     Symbol.MethodSymbol methodSymbol = ASTHelpers.getSymbol(tree);
     if (methodSymbol == null) {
       throw new RuntimeException("not expecting unresolved method here");
     }
     if (methodSymbol.owner.enclClass().getSimpleName().isEmpty()) {
       // An anonymous class cannot declare its own constructors, so we do not need to serialize it.
-=======
-    if (!config.callTrackerIsActive()) {
->>>>>>> bfe238e3
-      return Description.NO_MATCH;
-    }
+      return Description.NO_MATCH;
+    }  
     config
         .getSerializer()
         .serializeImpactedRegionForMethod(
