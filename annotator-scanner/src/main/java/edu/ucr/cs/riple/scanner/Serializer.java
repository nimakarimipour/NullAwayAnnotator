/*
 * MIT License
 *
 * Copyright (c) 2020 Nima Karimipour
 *
 * Permission is hereby granted, free of charge, to any person obtaining a copy
 * of this software and associated documentation files (the "Software"), to deal
 * in the Software without restriction, including without limitation the rights
 * to use, copy, modify, merge, publish, distribute, sublicense, and/or sell
 * copies of the Software, and to permit persons to whom the Software is
 * furnished to do so, subject to the following conditions:
 *
 * The above copyright notice and this permission notice shall be included in
 * all copies or substantial portions of the Software.
 *
 * THE SOFTWARE IS PROVIDED "AS IS", WITHOUT WARRANTY OF ANY KIND, EXPRESS OR
 * IMPLIED, INCLUDING BUT NOT LIMITED TO THE WARRANTIES OF MERCHANTABILITY,
 * FITNESS FOR A PARTICULAR PURPOSE AND NONINFRINGEMENT. IN NO EVENT SHALL THE
 * AUTHORS OR COPYRIGHT HOLDERS BE LIABLE FOR ANY CLAIM, DAMAGES OR OTHER
 * LIABILITY, WHETHER IN AN ACTION OF CONTRACT, TORT OR OTHERWISE, ARISING FROM,
 * OUT OF OR IN CONNECTION WITH THE SOFTWARE OR THE USE OR OTHER DEALINGS IN
 * THE SOFTWARE.
 */

package edu.ucr.cs.riple.scanner;

import edu.ucr.cs.riple.scanner.out.ClassInfo;
import edu.ucr.cs.riple.scanner.out.ImpactedRegion;
import edu.ucr.cs.riple.scanner.out.MethodInfo;
import java.io.FileOutputStream;
import java.io.IOException;
import java.io.OutputStream;
import java.nio.charset.Charset;
import java.nio.file.Files;
import java.nio.file.Path;

/**
 * Serializer class where all generated files in Fix Serialization package is created through APIs
 * of this class.
 */
public class Serializer {

  /** Path to write field graph. */
  private final Path fieldGraphPath;
  /** Path to write impacted regions for changes on methods */
  private final Path methodImpactedRegion;
  /** Path to write method info metadata. */
  private final Path methodInfoPath;
  /** Path to write class info data. */
  private final Path classInfoPath;

  /** File name where all field usage data has been stored. */
  public static final String FIELD_GRAPH_FILE_NAME = "field_graph.tsv";
  /** File name where all impacted regions for changes on methods are serialized. */
  public static final String METHOD_IMPACTED_REGION_FILE_NAME = "method_impacted_region_map.tsv";
  /** File name where all method data has been stored. */
  public static final String METHOD_INFO_FILE_NAME = "method_info.tsv";
  /** File name where all class data has been stored. */
  public static final String CLASS_INFO_FILE_NAME = "class_info.tsv";

  public Serializer(Config config) {
    Path outputDirectory = config.getOutputDirectory();
    this.fieldGraphPath = outputDirectory.resolve(FIELD_GRAPH_FILE_NAME);
    this.methodImpactedRegion = outputDirectory.resolve(METHOD_IMPACTED_REGION_FILE_NAME);
    this.methodInfoPath = outputDirectory.resolve(METHOD_INFO_FILE_NAME);
    this.classInfoPath = outputDirectory.resolve(CLASS_INFO_FILE_NAME);
    initializeOutputFiles(config);
  }

  /**
<<<<<<< HEAD
   * Appends the string representation of the {@link TrackerNode} corresponding to method impacted
   * region.
=======
   * Appends the string representation of the {@link ImpactedRegion} corresponding to a call graph.
>>>>>>> 96e873e9
   *
   * @param methodImpactedRegion TrackerNode instance which is an impacted region for a method
   *     change.
   */
<<<<<<< HEAD
  public void serializeImpactedRegionByMethod(TrackerNode methodImpactedRegion) {
    appendToFile(methodImpactedRegion.toString(), this.methodImpactedRegion);
=======
  public void serializeCallGraphNode(ImpactedRegion callGraphNode) {
    appendToFile(callGraphNode.toString(), this.callGraphPath);
>>>>>>> 96e873e9
  }

  /**
   * Appends the string representation of the {@link ImpactedRegion} corresponding to a field graph.
   *
   * @param fieldGraphNode TrackerNode instance.
   */
  public void serializeFieldGraphNode(ImpactedRegion fieldGraphNode) {
    appendToFile(fieldGraphNode.toString(), this.fieldGraphPath);
  }

  /**
   * Appends the string representation of the {@link ClassInfo} corresponding to a compilation unit
   * tree.
   *
   * @param classInfo ClassInfo instance.
   */
  public void serializeClassInfo(ClassInfo classInfo) {
    appendToFile(classInfo.toString(), this.classInfoPath);
  }

  /**
   * Appends the string representation of the {@link MethodInfo} corresponding to a method.
   *
   * @param methodInfo MethodInfo instance.
   */
  public void serializeMethodInfo(MethodInfo methodInfo) {
    appendToFile(methodInfo.toString(), this.methodInfoPath);
  }

  /** Cleared the content of the file if exists and writes the header in the first line. */
  private void initializeFile(Path path, String header) {
    try {
      Files.deleteIfExists(path);
    } catch (IOException e) {
      throw new RuntimeException("Could not clear file at: " + path, e);
    }
    try (OutputStream os = new FileOutputStream(path.toFile())) {
      header += "\n";
      os.write(header.getBytes(Charset.defaultCharset()), 0, header.length());
      os.flush();
    } catch (IOException e) {
      throw new RuntimeException("Could not finish resetting File at Path: " + path, e);
    }
  }

  /** Initializes every file which will be re-generated in the new run of NullAway. */
  private void initializeOutputFiles(Config config) {
    try {
      Files.createDirectories(config.getOutputDirectory());
      if (config.callTrackerIsActive()) {
<<<<<<< HEAD
        initializeFile(methodImpactedRegion, TrackerNode.header());
=======
        initializeFile(callGraphPath, ImpactedRegion.header());
>>>>>>> 96e873e9
      }
      if (config.fieldTrackerIsActive()) {
        initializeFile(fieldGraphPath, ImpactedRegion.header());
      }
      if (config.methodTrackerIsActive()) {
        initializeFile(methodInfoPath, MethodInfo.header());
      }
      if (config.classTrackerIsActive()) {
        initializeFile(classInfoPath, ClassInfo.header());
      }
    } catch (IOException e) {
      throw new RuntimeException("Could not finish resetting serializer", e);
    }
  }

  /**
   * Appends the given string as a row in the file which tha path is given.
   *
   * @param row Row to append.
   * @param path Path to target file.
   */
  private void appendToFile(String row, Path path) {
    // Since there is no method available in API of either javac or errorprone to inform NullAway
    // that the analysis is finished, we cannot open a single stream and flush it within a finalize
    // method. Must open and close a new stream everytime we are appending a new line to a file.
    if (row == null || row.equals("")) {
      return;
    }
    row = row + "\n";
    try (OutputStream os = new FileOutputStream(path.toFile(), true)) {
      os.write(row.getBytes(Charset.defaultCharset()), 0, row.length());
      os.flush();
    } catch (IOException e) {
      throw new RuntimeException("Error happened for writing at file: " + path, e);
    }
  }
}<|MERGE_RESOLUTION|>--- conflicted
+++ resolved
@@ -68,23 +68,14 @@
   }
 
   /**
-<<<<<<< HEAD
-   * Appends the string representation of the {@link TrackerNode} corresponding to method impacted
-   * region.
-=======
-   * Appends the string representation of the {@link ImpactedRegion} corresponding to a call graph.
->>>>>>> 96e873e9
+   * Appends the string representation of the {@link ImpactedRegion} corresponding to method
+   * impacted region.
    *
    * @param methodImpactedRegion TrackerNode instance which is an impacted region for a method
    *     change.
    */
-<<<<<<< HEAD
-  public void serializeImpactedRegionByMethod(TrackerNode methodImpactedRegion) {
+  public void serializeImpactedRegionByMethod(ImpactedRegion methodImpactedRegion) {
     appendToFile(methodImpactedRegion.toString(), this.methodImpactedRegion);
-=======
-  public void serializeCallGraphNode(ImpactedRegion callGraphNode) {
-    appendToFile(callGraphNode.toString(), this.callGraphPath);
->>>>>>> 96e873e9
   }
 
   /**
@@ -136,11 +127,7 @@
     try {
       Files.createDirectories(config.getOutputDirectory());
       if (config.callTrackerIsActive()) {
-<<<<<<< HEAD
-        initializeFile(methodImpactedRegion, TrackerNode.header());
-=======
-        initializeFile(callGraphPath, ImpactedRegion.header());
->>>>>>> 96e873e9
+        initializeFile(methodImpactedRegion, ImpactedRegion.header());
       }
       if (config.fieldTrackerIsActive()) {
         initializeFile(fieldGraphPath, ImpactedRegion.header());
