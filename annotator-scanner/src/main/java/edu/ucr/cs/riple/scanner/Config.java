--- conflicted
+++ resolved
@@ -24,14 +24,8 @@
 
 package edu.ucr.cs.riple.scanner;
 
-<<<<<<< HEAD
-import com.google.common.base.Preconditions;
 import com.sun.source.util.TreePath;
-=======
->>>>>>> 63995e0f
 import java.nio.file.Path;
-import java.util.HashSet;
-import java.util.Set;
 import javax.annotation.Nonnull;
 
 /** Config of scanner. */
@@ -79,7 +73,6 @@
    */
   @Nonnull
   Path getOutputDirectory();
-<<<<<<< HEAD
 
   /**
    * Returns source for the element at the given path. If the element exists in the source code
@@ -90,123 +83,4 @@
    *     source code.
    */
   String getSourceForSymbolAtPath(TreePath path);
-
-  /** Builder for setting a AnnotatorScanner configuration and output in XML format. */
-  class Builder {
-
-    /** Path to output directory. */
-    private Path outputDirectory;
-    /** Controls method info serialization. */
-    private boolean methodTrackerIsActive;
-    /** Controls field usage info serialization. */
-    private boolean fieldTrackerIsActive;
-    /** Controls method invocation serialization. */
-    private boolean callTrackerIsActive;
-    /** Controls class info serialization. */
-    private boolean classTrackerIsActive;
-    /** Set of activated generated code detectors. */
-    private final Set<String> activatedGeneratedCodeDetectors;
-
-    public Builder() {
-      this.methodTrackerIsActive = false;
-      this.fieldTrackerIsActive = false;
-      this.callTrackerIsActive = false;
-      this.classTrackerIsActive = false;
-      this.activatedGeneratedCodeDetectors = new HashSet<>();
-    }
-
-    public Builder setOutput(Path output) {
-      this.outputDirectory = output;
-      return this;
-    }
-
-    public Builder setMethodTrackerActivation(boolean activation) {
-      this.methodTrackerIsActive = activation;
-      return this;
-    }
-
-    public Builder setFieldTrackerActivation(boolean activation) {
-      this.fieldTrackerIsActive = activation;
-      return this;
-    }
-
-    public Builder setCallTrackerActivation(boolean activation) {
-      this.callTrackerIsActive = activation;
-      return this;
-    }
-
-    public Builder setClassTrackerActivation(boolean activation) {
-      this.classTrackerIsActive = activation;
-      return this;
-    }
-
-    public Builder addGeneratedCodeDetector(String name) {
-      this.activatedGeneratedCodeDetectors.add(name);
-      return this;
-    }
-
-    /**
-     * Outputs the configured object as XML format in the given path.
-     *
-     * @param path Output path.
-     */
-    public void writeAsXML(Path path) {
-      Preconditions.checkNotNull(this.outputDirectory, "Output directory must be initialized.");
-      DocumentBuilderFactory docFactory = DocumentBuilderFactory.newInstance();
-      try {
-        DocumentBuilder docBuilder = docFactory.newDocumentBuilder();
-        Document doc = docBuilder.newDocument();
-
-        // Root
-        Element rootElement = doc.createElement("scanner");
-        doc.appendChild(rootElement);
-
-        // Method
-        Element methodElement = doc.createElement("method");
-        methodElement.setAttribute("active", String.valueOf(methodTrackerIsActive));
-        rootElement.appendChild(methodElement);
-
-        // Field
-        Element fieldElement = doc.createElement("field");
-        fieldElement.setAttribute("active", String.valueOf(fieldTrackerIsActive));
-        rootElement.appendChild(fieldElement);
-
-        // Call
-        Element callElement = doc.createElement("call");
-        callElement.setAttribute("active", String.valueOf(callTrackerIsActive));
-        rootElement.appendChild(callElement);
-
-        // File
-        Element classElement = doc.createElement("class");
-        classElement.setAttribute("active", String.valueOf(classTrackerIsActive));
-        rootElement.appendChild(classElement);
-
-        // Output dir
-        Element outputDir = doc.createElement("path");
-        outputDir.setTextContent(this.outputDirectory.toString());
-        rootElement.appendChild(outputDir);
-
-        // Generated code detectors
-        Element codeDetectors = doc.createElement("processor");
-        rootElement.appendChild(codeDetectors);
-        activatedGeneratedCodeDetectors.forEach(
-            s -> {
-              Element processorElement = doc.createElement(s);
-              processorElement.setAttribute("active", "true");
-              codeDetectors.appendChild(processorElement);
-            });
-
-        // Writings
-        TransformerFactory transformerFactory = TransformerFactory.newInstance();
-        Transformer transformer = transformerFactory.newTransformer();
-        DOMSource source = new DOMSource(doc);
-        StreamResult result = new StreamResult(path.toFile());
-        transformer.transform(source, result);
-      } catch (ParserConfigurationException | TransformerException e) {
-        throw new RuntimeException("Error happened in writing config.", e);
-      }
-    }
-  }
-=======
->>>>>>> 63995e0f
 }