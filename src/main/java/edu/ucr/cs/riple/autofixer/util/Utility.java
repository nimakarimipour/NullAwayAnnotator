package edu.ucr.cs.riple.autofixer.util;

import com.google.common.primitives.Booleans;
import edu.ucr.cs.riple.autofixer.Report;
<<<<<<< HEAD
=======
import edu.ucr.cs.riple.autofixer.metadata.method.MethodInheritanceTree;
import edu.ucr.cs.riple.autofixer.metadata.method.MethodNode;
>>>>>>> 5c458c68
import edu.ucr.cs.riple.autofixer.nullaway.Writer;
import edu.ucr.cs.riple.injector.Fix;
import java.io.BufferedReader;
import java.io.FileReader;
import java.io.FileWriter;
import java.io.IOException;
import java.io.InputStreamReader;
import java.nio.charset.Charset;
import java.nio.file.Files;
import java.nio.file.Paths;
import java.util.ArrayList;
import java.util.Arrays;
import java.util.List;
import java.util.stream.Collectors;
import org.json.simple.JSONArray;
import org.json.simple.JSONObject;
import org.json.simple.parser.JSONParser;

public class Utility {

  @SuppressWarnings("StatementWithEmptyBody")
  public static void executeCommand(String command) {
    try {
      Process p = Runtime.getRuntime().exec(new String[] {"/bin/sh", "-c", command});
      BufferedReader reader = new BufferedReader(new InputStreamReader(p.getErrorStream()));
      while ((reader.readLine()) != null) {}
      p.waitFor();
    } catch (Exception e) {
      e.printStackTrace();
    }
  }

  @SuppressWarnings("ALL")
  public static void writeReports(List<Report> finishedReports) {
    JSONObject result = new JSONObject();
    JSONArray reportsJson = new JSONArray();
    for (Report report : finishedReports) {
      JSONObject reportJson = report.fix.getJson();
      reportJson.put("jump", report.effectiveNess);
      JSONArray followUps = new JSONArray();
      if (report.effectiveNess < 0) {
        report.followups.remove(report.fix);
        followUps.addAll(
            report.followups.stream().map(fix -> fix.getJson()).collect(Collectors.toList()));
      }
      reportJson.put("followups", followUps);
      reportsJson.add(reportJson);
    }
    reportsJson.sort(
        (o1, o2) -> {
          Integer first = (Integer) ((JSONObject) o1).get("jump");
          Integer second = (Integer) ((JSONObject) o2).get("jump");
          if (first.equals(second)) {
            return 0;
          }
          if (first < second) {
            return 1;
          }
          return -1;
        });
    result.put("reports", reportsJson);
    try {
      FileWriter writer = new FileWriter("/tmp/NullAwayFix/diagnose_report.json");
      writer.write(result.toJSONString().replace("\\/", "/").replace("\\\\\\", "\\"));
      writer.flush();
    } catch (IOException e) {
      throw new RuntimeException("Could not create the autoFixer report json file");
    }
  }

  @SuppressWarnings("ALL")
  public static void convertCSVToJSON(String csvPath, String jsonPath) {
    JSONArray fixes = new JSONArray();
    BufferedReader reader;
    FileWriter writer;
    try {
      reader = Files.newBufferedReader(Paths.get(csvPath), Charset.defaultCharset());
      String line = reader.readLine();
      if (line != null) line = reader.readLine();
      while (line != null) {
        Fix fix = Fix.fromCSVLine(line, Writer.getDelimiterRegex());
        fixes.add(fix.getJson());
        line = reader.readLine();
      }
      reader.close();
      JSONObject res = new JSONObject();
      JSONArray fixesArray = new JSONArray();
      fixesArray.addAll(fixes);
      res.put("fixes", fixesArray);
      writer = new FileWriter(jsonPath);
      writer.write(res.toJSONString().replace("\\/", "/").replace("\\\\\\", "\\"));
      writer.flush();
    } catch (IOException e) {
      System.err.println("Error happened in converting csv to json!");
    }
  }

  public static boolean[] convertStringToBooleanArray(String content) {
    if (content == null) {
      return new boolean[0];
    }
    content = content.substring(1, content.length() - 1);
    if (content.length() == 0) {
      return new boolean[0];
    }
    content = content.replaceAll("\\s", "");
    return Booleans.toArray(
        Arrays.stream(content.split(",")).map(Boolean::parseBoolean).collect(Collectors.toList()));
  }

  public static List<Fix> readAllFixes() {
    List<Fix> fixes = new ArrayList<>();
    try {
      try (BufferedReader br = new BufferedReader(new FileReader(Writer.SUGGEST_FIX))) {
        String line;
        String delimiter = Writer.getDelimiterRegex();
        while ((line = br.readLine()) != null) {
          fixes.add(Fix.fromCSVLine(line, delimiter));
        }
      }
    } catch (IOException e) {
      System.err.println("Exception happened in initializing MethodParamExplorer...");
    }
    return fixes;
  }

  public static boolean isEqual(Fix fix, Fix other) {
    return fix.className.equals(other.className)
        && fix.method.equals(other.method)
        && fix.index.equals(other.index)
        && fix.param.equals(other.param);
  }

  public static int calculateInheritanceViolationError(MethodInheritanceTree mit, Fix fix) {
    int index = Integer.parseInt(fix.index);
    int effect = 0;
    boolean[] thisMethodFlag = mit.findNode(fix.method, fix.className).annotFlags;
    if (index >= thisMethodFlag.length) {
      return 0;
    }
    for (MethodNode subMethod : mit.getSubMethods(fix.method, fix.className, false)) {
      if (!thisMethodFlag[index]) {
        if (!subMethod.annotFlags[index]) {
          effect++;
        }
      }
    }
    List<MethodNode> superMethods = mit.getSuperMethods(fix.method, fix.className, false);
    if (superMethods.size() != 0) {
      MethodNode superMethod = superMethods.get(0);
      if (!thisMethodFlag[index]) {
        if (superMethod.annotFlags[index]) {
          effect--;
        }
      }
    }
    return effect;
  }

  public static void removeCachedFixes(List<Fix> fixes, String out_dir) {
    if (!Files.exists(Paths.get(out_dir + "/reports.json"))) {
      return;
    }
    try {
      System.out.println("Reading cached fixes reports");
      JSONObject cachedObjects =
              (JSONObject) new JSONParser().parse(new FileReader(out_dir + "/reports.json"));
      JSONArray cachedJson = (JSONArray) cachedObjects.get("fixes");
      List<Report> cached = new ArrayList<>();
      for (Object o : cachedJson) {
        JSONObject reportJson = (JSONObject) o;
        int effect = Integer.parseInt(reportJson.get("effect").toString());
        if(effect < 1){
          cached.add(new Report(Fix.createFromJson(reportJson), effect));
        }
      }
      fixes.removeAll(cached.stream().map(report -> report.fix).collect(Collectors.toList()));
    } catch (Exception ignored) { }
    System.out.println("Processing cache fixes finished.");
  }
}<|MERGE_RESOLUTION|>--- conflicted
+++ resolved
@@ -2,11 +2,8 @@
 
 import com.google.common.primitives.Booleans;
 import edu.ucr.cs.riple.autofixer.Report;
-<<<<<<< HEAD
-=======
 import edu.ucr.cs.riple.autofixer.metadata.method.MethodInheritanceTree;
 import edu.ucr.cs.riple.autofixer.metadata.method.MethodNode;
->>>>>>> 5c458c68
 import edu.ucr.cs.riple.autofixer.nullaway.Writer;
 import edu.ucr.cs.riple.injector.Fix;
 import java.io.BufferedReader;
@@ -173,18 +170,19 @@
     try {
       System.out.println("Reading cached fixes reports");
       JSONObject cachedObjects =
-              (JSONObject) new JSONParser().parse(new FileReader(out_dir + "/reports.json"));
+          (JSONObject) new JSONParser().parse(new FileReader(out_dir + "/reports.json"));
       JSONArray cachedJson = (JSONArray) cachedObjects.get("fixes");
       List<Report> cached = new ArrayList<>();
       for (Object o : cachedJson) {
         JSONObject reportJson = (JSONObject) o;
         int effect = Integer.parseInt(reportJson.get("effect").toString());
-        if(effect < 1){
+        if (effect < 1) {
           cached.add(new Report(Fix.createFromJson(reportJson), effect));
         }
       }
       fixes.removeAll(cached.stream().map(report -> report.fix).collect(Collectors.toList()));
-    } catch (Exception ignored) { }
+    } catch (Exception ignored) {
+    }
     System.out.println("Processing cache fixes finished.");
   }
 }